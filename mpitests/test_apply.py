# Copyright 2018-2023 Xanadu Quantum Technologies Inc.

# Licensed under the Apache License, Version 2.0 (the "License");
# you may not use this file except in compliance with the License.
# You may obtain a copy of the License at

#     http://www.apache.org/licenses/LICENSE-2.0

# Unless required by applicable law or agreed to in writing, software
# distributed under the License is distributed on an "AS IS" BASIS,
# WITHOUT WARRANTIES OR CONDITIONS OF ANY KIND, either express or implied.
# See the License for the specific language governing permissions and
# limitations under the License.
"""
Unit tests for the :mod:`pennylane_lightning_gpu.LightningGPU` device (MPI).
"""
# pylint: disable=protected-access,cell-var-from-loop
from mpi4py import MPI
import math
import numpy as np
import pennylane as qml
import pytest
from pennylane import DeviceError

try:
    from pennylane_lightning_gpu.lightning_gpu import CPP_BINARY_AVAILABLE
    from pennylane_lightning_gpu import LightningGPU
    import pennylane_lightning_gpu as plg

    if not CPP_BINARY_AVAILABLE:
        raise ImportError("PennyLane-Lightning-GPU binary is not found on this platform")
except (ImportError, ModuleNotFoundError):
    pytest.skip(
        "PennyLane-Lightning-GPU binary is not found on this platform. Skipping.",
        allow_module_level=True,
    )

numQubits = 8


def createRandomInitState(numWires, seed_value=48):
    np.random.seed(seed_value)
    num_elements = 1 << numWires
    init_state = np.random.rand(num_elements) + 1j * np.random.rand(num_elements)
    scale_sum = np.sqrt(np.sum(np.abs(init_state) ** 2))
    init_state = init_state / scale_sum
    return init_state


def apply_operation_gates_qnode_param(tol, operation, par, Wires):
    num_wires = numQubits
    comm = MPI.COMM_WORLD
    commSize = comm.Get_size()
    num_global_wires = commSize.bit_length() - 1
    num_local_wires = num_wires - num_global_wires

    state_vector = np.zeros(1 << num_wires).astype(np.complex128)
    expected_output_cpu = np.zeros(1 << num_wires).astype(np.complex128)
    local_state_vector = np.zeros(1 << num_local_wires).astype(np.complex128)
    local_expected_output_cpu = np.zeros(1 << num_local_wires).astype(np.complex128)

    state_vector = createRandomInitState(num_wires)

    comm.Scatter(state_vector, local_state_vector, root=0)
    comm.Bcast(state_vector, root=0)
    dev_cpu = qml.device("default.qubit", wires=num_wires, c_dtype=np.complex128)

    @qml.qnode(dev_cpu)
    def circuit(*params):
        qml.QubitStateVector(state_vector, wires=range(num_wires))
        operation(*params, wires=Wires)
        return qml.state()

    expected_output_cpu = circuit(*par)
    comm.Scatter(expected_output_cpu, local_expected_output_cpu, root=0)

    dev_gpumpi = qml.device(
        "lightning.gpu",
        wires=num_wires,
        mpi=True,
        log2_mpi_buf_counts=num_wires,
        c_dtype=np.complex128,
    )

    @qml.qnode(dev_gpumpi)
    def circuit_mpi(*params):
        qml.QubitStateVector(state_vector, wires=range(num_wires))
        operation(*params, wires=Wires)
        return qml.state()

    local_state_vector = circuit_mpi(*par)

    assert np.allclose(local_state_vector, local_expected_output_cpu, atol=tol, rtol=0)


def apply_operation_gates_apply_param(tol, operation, par, Wires):
    num_wires = numQubits
    comm = MPI.COMM_WORLD
    commSize = comm.Get_size()
    num_global_wires = commSize.bit_length() - 1
    num_local_wires = num_wires - num_global_wires

    state_vector = np.zeros(1 << num_wires).astype(np.complex128)
    expected_output_cpu = np.zeros(1 << num_wires).astype(np.complex128)
    local_state_vector = np.zeros(1 << num_local_wires).astype(np.complex128)
    local_expected_output_cpu = np.zeros(1 << num_local_wires).astype(np.complex128)

    state_vector = createRandomInitState(num_wires)
    comm.Bcast(state_vector, root=0)

    comm.Scatter(state_vector, local_state_vector, root=0)
    dev_cpu = qml.device("default.qubit", wires=num_wires, c_dtype=np.complex128)

    @qml.qnode(dev_cpu)
    def circuit(*params):
        qml.QubitStateVector(state_vector, wires=range(num_wires))
        operation(*params, wires=Wires)
        return qml.state()

    expected_output_cpu = circuit(*par)
    comm.Scatter(expected_output_cpu, local_expected_output_cpu, root=0)

    dev_gpumpi = qml.device(
        "lightning.gpu",
        wires=num_wires,
        mpi=True,
        log2_mpi_buf_counts=num_wires,
        c_dtype=np.complex128,
    )

    dev_gpumpi.syncH2D(local_state_vector)
    dev_gpumpi.apply([operation(*par, wires=Wires)])
    dev_gpumpi.syncD2H(local_state_vector)

    assert np.allclose(local_state_vector, local_expected_output_cpu, atol=tol, rtol=0)


def apply_operation_gates_qnode_nonparam(tol, operation, Wires):
    num_wires = numQubits
    comm = MPI.COMM_WORLD
    commSize = comm.Get_size()
    num_global_wires = commSize.bit_length() - 1
    num_local_wires = num_wires - num_global_wires

    state_vector = np.zeros(1 << num_wires).astype(np.complex128)
    expected_output_cpu = np.zeros(1 << num_wires).astype(np.complex128)
    local_state_vector = np.zeros(1 << num_local_wires).astype(np.complex128)
    local_expected_output_cpu = np.zeros(1 << num_local_wires).astype(np.complex128)

    state_vector = createRandomInitState(num_wires)
    comm.Bcast(state_vector, root=0)

    comm.Scatter(state_vector, local_state_vector, root=0)
    dev_cpu = qml.device("default.qubit", wires=num_wires, c_dtype=np.complex128)

    @qml.qnode(dev_cpu)
    def circuit():
        qml.QubitStateVector(state_vector, wires=range(num_wires))
        operation(wires=Wires)
        return qml.state()

    expected_output_cpu = circuit()

    comm.Scatter(expected_output_cpu, local_expected_output_cpu, root=0)

    dev_gpumpi = qml.device(
        "lightning.gpu",
        wires=num_wires,
        mpi=True,
        log2_mpi_buf_counts=num_wires,
        c_dtype=np.complex128,
    )

    @qml.qnode(dev_gpumpi)
    def circuit_mpi():
        qml.QubitStateVector(state_vector, wires=range(num_wires))
        operation(wires=Wires)
        return qml.state()

    local_state_vector = circuit_mpi()

    assert np.allclose(local_state_vector, local_expected_output_cpu, atol=tol, rtol=0)


def apply_operation_gates_apply_nonparam(tol, operation, Wires):
    num_wires = numQubits
    comm = MPI.COMM_WORLD
    commSize = comm.Get_size()
    num_global_wires = commSize.bit_length() - 1
    num_local_wires = num_wires - num_global_wires

    state_vector = np.zeros(1 << num_wires).astype(np.complex128)
    expected_output_cpu = np.zeros(1 << num_wires).astype(np.complex128)
    local_state_vector = np.zeros(1 << num_local_wires).astype(np.complex128)
    local_expected_output_cpu = np.zeros(1 << num_local_wires).astype(np.complex128)

    state_vector = createRandomInitState(num_wires)
    comm.Bcast(state_vector, root=0)

    comm.Scatter(state_vector, local_state_vector, root=0)
    dev_cpu = qml.device("default.qubit", wires=num_wires, c_dtype=np.complex128)

    @qml.qnode(dev_cpu)
    def circuit():
        qml.QubitStateVector(state_vector, wires=range(num_wires))
        operation(wires=Wires)
        return qml.state()

    expected_output_cpu = circuit()
    comm.Scatter(expected_output_cpu, local_expected_output_cpu, root=0)

    dev_gpumpi = qml.device(
        "lightning.gpu",
        wires=num_wires,
        mpi=True,
        log2_mpi_buf_counts=num_wires,
        c_dtype=np.complex128,
    )

    dev_gpumpi.syncH2D(local_state_vector)
    dev_gpumpi.apply([operation(wires=Wires)])
    dev_gpumpi.syncD2H(local_state_vector)

    assert np.allclose(local_state_vector, local_expected_output_cpu, atol=tol, rtol=0)

<<<<<<< HEAD
def expval_single_wire_no_param(tol,obs):
    num_wires = numQubits
    comm = MPI.COMM_WORLD
    commSize = comm.Get_size()
    num_global_wires = commSize.bit_length() - 1
    num_local_wires = num_wires - num_global_wires

    state_vector = np.zeros(1 << num_wires).astype(np.complex128)
    local_state_vector = np.zeros(1 << num_local_wires).astype(np.complex128)

    state_vector = createRandomInitState(num_wires)
    comm.Bcast(state_vector, root=0)

    comm.Scatter(state_vector, local_state_vector, root=0)
    dev_cpu = qml.device("default.qubit", wires=num_wires, c_dtype=np.complex128)

    @qml.qnode(dev_cpu)
    def circuit():
        qml.QubitStateVector(state_vector, wires=range(num_wires))
        return qml.expval(obs)

    expected_output_cpu = circuit()
    comm.Bcast(expected_output_cpu, root=0)

    dev_gpumpi = qml.device(
        "lightning.gpu", wires=num_wires, mpi=True, c_dtype=np.complex128
    )

    @qml.qnode(dev_gpumpi)
    def circuit_mpi():
        qml.QubitStateVector(state_vector, wires=range(num_wires))
        return qml.expval(obs)

    expected_output_gpu = circuit_mpi()

    assert np.allclose(expected_output_gpu, expected_output_cpu, atol=tol, rtol=0)


def apply_probs(tol, Wires):
    num_wires = numQubits
    comm = MPI.COMM_WORLD
    rank = comm.Get_rank()
    commSize = comm.Get_size()
    num_global_wires = commSize.bit_length() - 1
    num_local_wires = num_wires - num_global_wires

    state_vector = np.zeros(1 << num_wires).astype(np.complex128)
    state_vector = createRandomInitState(num_wires)
    comm.Bcast(state_vector, root=0)

    dev_cpu = qml.device("default.qubit", wires=num_wires, c_dtype=np.complex128)

    @qml.qnode(dev_cpu)
    def circuit():
        qml.QubitStateVector(state_vector, wires=range(num_wires))
        return qml.probs(wires = Wires)

    probs_cpu = circuit()

    dev_gpumpi = qml.device(
        "lightning.gpu", wires=num_wires, mpi=True, c_dtype=np.complex128
    )

    @qml.qnode(dev_gpumpi)
    def circuit_mpi():
        qml.QubitStateVector(state_vector, wires=range(num_wires))
        return qml.probs(wires = Wires)

    local_probs = circuit_mpi()

    recv_counts = comm.gather(len(local_probs),root=0)

    comm.Barrier()

    if rank == 0:
        probs_mpi = np.zeros(1<<len(Wires))
    else:
        probs_mpi = None
        probs_cpu = None

    comm.Gatherv(local_probs,[probs_mpi,recv_counts],root=0)

    if rank == 0:
        assert np.allclose(probs_mpi, probs_cpu, atol=tol, rtol=0)


class TestApply:
    # Parameterized test case for single wire nonparam gates
    @pytest.mark.parametrize("operation",[qml.PauliX,qml.PauliY,qml.PauliZ,qml.Hadamard,qml.S,qml.T])
    @pytest.mark.parametrize("Wires", [0,1,numQubits - 2,numQubits - 1])
=======

class TestApply:
    # Parameterized test case for single wire nonparam gates
    @pytest.mark.parametrize(
        "operation", [qml.PauliX, qml.PauliY, qml.PauliZ, qml.Hadamard, qml.S, qml.T]
    )
    @pytest.mark.parametrize("Wires", [0, 1, numQubits - 2, numQubits - 1])
>>>>>>> 1e72b678
    def test_apply_operation_single_wire_nonparam(self, tol, operation, Wires):
        apply_operation_gates_qnode_nonparam(tol, operation, Wires)
        apply_operation_gates_apply_nonparam(tol, operation, Wires)

    @pytest.mark.parametrize("operation", [qml.CNOT, qml.SWAP, qml.CY, qml.CZ])
    @pytest.mark.parametrize("Wires", [[0, 1], [numQubits - 2, numQubits - 1], [0, numQubits - 1]])
    def test_apply_operation_two_wire_nonparam(self, tol, operation, Wires):
        apply_operation_gates_qnode_nonparam(tol, operation, Wires)
        apply_operation_gates_apply_nonparam(tol, operation, Wires)

    @pytest.mark.parametrize("operation", [qml.CSWAP, qml.Toffoli])
    @pytest.mark.parametrize(
        "Wires",
        [
            [0, 1, 2],
            [numQubits - 3, numQubits - 2, numQubits - 1],
            [0, 1, numQubits - 1],
            [0, numQubits - 2, numQubits - 1],
        ],
    )
    def test_apply_operation_three_wire_nonparam(self, tol, operation, Wires):
        apply_operation_gates_qnode_nonparam(tol, operation, Wires)
        apply_operation_gates_apply_nonparam(tol, operation, Wires)

    @pytest.mark.parametrize("operation", [qml.CSWAP, qml.Toffoli])
    @pytest.mark.parametrize(
        "Wires",
        [
            [0, 1, 2],
            [numQubits - 3, numQubits - 2, numQubits - 1],
            [0, 1, numQubits - 1],
            [0, numQubits - 2, numQubits - 1],
        ],
    )
    def test_apply_operation_three_wire_qnode_nonparam(self, tol, operation, Wires):
        apply_operation_gates_qnode_nonparam(tol, operation, Wires)
        apply_operation_gates_apply_nonparam(tol, operation, Wires)

    @pytest.mark.parametrize("operation", [qml.PhaseShift, qml.RX, qml.RY, qml.RZ])
    @pytest.mark.parametrize("par", [[0.1], [0.2], [0.3]])
    @pytest.mark.parametrize("Wires", [0, numQubits - 1])
    def test_apply_operation_1gatequbit_1param_gate_qnode_param(self, tol, operation, par, Wires):
        apply_operation_gates_qnode_param(tol, operation, par, Wires)
        apply_operation_gates_apply_param(tol, operation, par, Wires)

    @pytest.mark.parametrize("operation", [qml.Rot])
    @pytest.mark.parametrize("par", [[0.1, 0.2, 0.3], [0.2, 0.3, 0.4]])
    @pytest.mark.parametrize("Wires", [0, numQubits - 1])
    def test_apply_operation_1gatequbit_3param_gate_qnode_param(self, tol, operation, par, Wires):
        apply_operation_gates_qnode_param(tol, operation, par, Wires)
        apply_operation_gates_apply_param(tol, operation, par, Wires)

    @pytest.mark.parametrize("operation", [qml.CRot])
    @pytest.mark.parametrize("par", [[0.1, 0.2, 0.3], [0.2, 0.3, 0.4]])
    @pytest.mark.parametrize("Wires", [[0, numQubits - 1], [0, 1], [numQubits - 2, numQubits - 1]])
    def test_apply_operation_1gatequbit_3param_gate_qnode_param(self, tol, operation, par, Wires):
        apply_operation_gates_qnode_param(tol, operation, par, Wires)
        apply_operation_gates_apply_param(tol, operation, par, Wires)

    @pytest.mark.parametrize(
        "operation",
        [
            qml.CRX,
            qml.CRY,
            qml.CRZ,
            qml.ControlledPhaseShift,
            qml.SingleExcitation,
            qml.SingleExcitationMinus,
            qml.SingleExcitationPlus,
            qml.IsingXX,
            qml.IsingYY,
            qml.IsingZZ,
        ],
    )
    @pytest.mark.parametrize("par", [[0.1], [0.2], [0.3]])
    @pytest.mark.parametrize("Wires", [[0, numQubits - 1], [0, 1], [numQubits - 2, numQubits - 1]])
    def test_apply_operation_2gatequbit_1param_gate_qnode_param(self, tol, operation, par, Wires):
        apply_operation_gates_qnode_param(tol, operation, par, Wires)
        apply_operation_gates_apply_param(tol, operation, par, Wires)

    @pytest.mark.parametrize(
        "operation", [qml.DoubleExcitation, qml.DoubleExcitationMinus, qml.DoubleExcitationPlus]
    )
    @pytest.mark.parametrize("par", [[0.13], [0.2], [0.3]])
    @pytest.mark.parametrize(
        "Wires",
        [
            [0, 1, numQubits - 2, numQubits - 1],
            [0, 1, 2, 3],
            [numQubits - 4, numQubits - 3, numQubits - 2, numQubits - 1],
        ],
    )
    def test_apply_operation_4gatequbit_1param_gate_qnode_param(self, tol, operation, par, Wires):
        apply_operation_gates_qnode_param(tol, operation, par, Wires)
        apply_operation_gates_apply_param(tol, operation, par, Wires)

    # BasisState test
    @pytest.mark.parametrize("operation", [qml.BasisState])
    @pytest.mark.parametrize("index", range(numQubits))
    def test_state_prep(self, tol, operation, index):
        par = np.zeros(numQubits, dtype=int)
        par[index] = 1
        num_wires = numQubits
        comm = MPI.COMM_WORLD
        commSize = comm.Get_size()
        num_global_wires = commSize.bit_length() - 1
        num_local_wires = num_wires - num_global_wires

        state_vector = np.zeros(1 << num_wires).astype(np.complex128)
        expected_output_cpu = np.zeros(1 << num_wires).astype(np.complex128)
        local_state_vector = np.zeros(1 << num_local_wires).astype(np.complex128)
        local_expected_output_cpu = np.zeros(1 << num_local_wires).astype(np.complex128)

        state_vector = createRandomInitState(num_wires)

        comm.Scatter(state_vector, local_state_vector, root=0)
        dev_cpu = qml.device("default.qubit", wires=num_wires, c_dtype=np.complex128)

        @qml.qnode(dev_cpu)
        def circuit():
            operation(par, wires=range(numQubits))
            return qml.state()

        expected_output_cpu = circuit()
        comm.Scatter(expected_output_cpu, local_expected_output_cpu, root=0)

        dev_gpumpi = qml.device("lightning.gpu", wires=num_wires, mpi=True, c_dtype=np.complex128)

        @qml.qnode(dev_gpumpi)
        def circuit_mpi():
            operation(par, wires=range(numQubits))
            return qml.state()

        local_state_vector = circuit_mpi()

        assert np.allclose(local_state_vector, local_expected_output_cpu, atol=tol, rtol=0)

    test_qubit_state_prep = [
        (np.array([1 / np.sqrt(2), 1 / np.sqrt(2)]), [0]),
        (np.array([1 / np.sqrt(2), 1 / np.sqrt(2)]), [1]),
        (np.array([1 / np.sqrt(2), 1 / np.sqrt(2)]), [2]),
        (np.array([1 / np.sqrt(2), 1 / np.sqrt(2)]), [3]),
        (np.array([1 / np.sqrt(2), 1 / np.sqrt(2)]), [4]),
        (np.array([1 / np.sqrt(2), 1 / np.sqrt(2)]), [5]),
        (np.array([0, 1 / np.sqrt(2), 0, 1 / np.sqrt(2)]), [1, 0]),
        (np.array([0, 1 / np.sqrt(2), 0, 1 / np.sqrt(2)]), [0, 1]),
        (np.array([0, 1 / np.sqrt(2), 0, 1 / np.sqrt(2)]), [0, 2]),
        (
            np.array([0, 1 / np.sqrt(2), 0, 1 / np.sqrt(2)]),
            [numQubits - 2, numQubits - 1],
        ),
        (
            np.array([0, 1 / np.sqrt(2), 0, 1 / np.sqrt(2)]),
            [0, numQubits - 1],
        ),
        (
            np.array([0, 1 / np.sqrt(2), 0, 1 / np.sqrt(2)]),
            [0, numQubits - 2],
        ),
    ]

    @pytest.mark.parametrize("par, Wires", test_qubit_state_prep)
    def test_qubit_state_prep(self, tol, par, Wires):
        num_wires = numQubits
        comm = MPI.COMM_WORLD
        commSize = comm.Get_size()
        num_global_wires = commSize.bit_length() - 1
        num_local_wires = num_wires - num_global_wires

        state_vector = np.zeros(1 << num_wires).astype(np.complex128)
        expected_output_cpu = np.zeros(1 << num_wires).astype(np.complex128)
        local_state_vector = np.zeros(1 << num_local_wires).astype(np.complex128)
        local_expected_output_cpu = np.zeros(1 << num_local_wires).astype(np.complex128)

        state_vector = createRandomInitState(num_wires)

        comm.Scatter(state_vector, local_state_vector, root=0)
        dev_cpu = qml.device("default.qubit", wires=num_wires, c_dtype=np.complex128)

        @qml.qnode(dev_cpu)
        def circuit():
            qml.QubitStateVector(par, wires=Wires)
            return qml.state()

        expected_output_cpu = circuit()
        comm.Scatter(expected_output_cpu, local_expected_output_cpu, root=0)

        dev_gpumpi = qml.device("lightning.gpu", wires=num_wires, mpi=True, c_dtype=np.complex128)

        @qml.qnode(dev_gpumpi)
        def circuit_mpi():
            qml.QubitStateVector(par, wires=Wires)
            return qml.state()

        local_state_vector = circuit_mpi()
        assert np.allclose(local_state_vector, local_expected_output_cpu, atol=tol, rtol=0)

    test_dev_reset = [
        (qml.QubitStateVector, np.array([1 / np.sqrt(2), 1 / np.sqrt(2)]), [0]),
    ]

    @pytest.mark.parametrize("operation, par, Wires", test_dev_reset)
    def test_dev_reset(self, tol, operation, par, Wires):
        num_wires = numQubits
        comm = MPI.COMM_WORLD
        commSize = comm.Get_size()
        num_global_wires = commSize.bit_length() - 1
        num_local_wires = num_wires - num_global_wires

        state_vector = np.zeros(1 << num_wires).astype(np.complex128)
        expected_output_cpu = np.zeros(1 << num_wires).astype(np.complex128)
        local_state_vector = np.zeros(1 << num_local_wires).astype(np.complex128)
        local_expected_output_cpu = np.zeros(1 << num_local_wires).astype(np.complex128)

        state_vector = createRandomInitState(num_wires)

        comm.Scatter(state_vector, local_state_vector, root=0)
        dev_cpu = qml.device("default.qubit", wires=num_wires, c_dtype=np.complex128)

        dev_cpu.reset()

        @qml.qnode(dev_cpu)
        def circuit():
            qml.PauliX(wires=[0])
            qml.PauliX(wires=[0])
            return qml.state()

        expected_output_cpu = circuit()
        comm.Scatter(expected_output_cpu, local_expected_output_cpu, root=0)

        dev_gpumpi = qml.device("lightning.gpu", wires=num_wires, mpi=True, c_dtype=np.complex128)
        dev_gpumpi.reset()

        @qml.qnode(dev_gpumpi)
        def circuit_mpi():
            qml.PauliX(wires=[0])
            qml.PauliX(wires=[0])
            return qml.state()

        dev_gpumpi.reset()

        local_state_vector = circuit_mpi()
        assert np.allclose(local_state_vector, local_expected_output_cpu, atol=tol, rtol=0)

class TestExpval:
    """Tests that expectation values are properly calculated or that the proper errors are raised."""

    @pytest.mark.parametrize(
        "operation", [qml.PauliX, qml.PauliY, qml.PauliZ, qml.Hadamard, qml.Identity,],
    )
    @pytest.mark.parametrize("wires",[0,1,2,numQubits - 3, numQubits - 2, numQubits - 1])
    def test_expval_single_wire_no_parameters(
        self, tol, operation, wires):
        """Tests that expectation values are properly calculated for single-wire observables without parameters."""

        obs = operation(wires)
        expval_single_wire_no_param(tol,obs)

class TestGenerateSample:
    """Tests that samples are properly calculated."""

    def test_sample_dimensions(self):
        """Tests if the samples returned by sample have
        the correct dimensions
        """
        dev = qml.device("lightning.gpu", wires=numQubits, mpi=True, shots=1000, c_dtype=np.complex128)

        dev.apply([qml.RX(1.5708, wires=[0]), qml.RX(1.5708, wires=[1])])

        dev.shots = 10
        dev._wires_measured = {0}
        dev._samples = dev.generate_samples()
        s1 = dev.sample(qml.PauliZ(wires=[0]))
        assert np.array_equal(s1.shape, (10,))

        dev.reset()
        dev.shots = 12
        dev._wires_measured = {1}
        dev._samples = dev.generate_samples()
        s2 = dev.sample(qml.PauliZ(wires=[1]))
        assert np.array_equal(s2.shape, (12,))

        dev.reset()
        dev.shots = 17
        dev._wires_measured = {0, 1}
        dev._samples = dev.generate_samples()
        s3 = dev.sample(qml.PauliX(0) @ qml.PauliZ(1))
        assert np.array_equal(s3.shape, (17,))
    
    def test_sample_values(self, tol):
        """Tests if the samples returned by sample have
        the correct values
        """
        dev = qml.device("lightning.gpu", wires=numQubits, mpi=True, shots=1000, c_dtype=np.complex128)
        # Explicitly resetting is necessary as the internal
        # state is set to None in __init__ and only properly
        # initialized during reset
        dev.apply([qml.RX(1.5708, wires=[0])])
        dev._wires_measured = {0}
        dev._samples = dev.generate_samples()

        s1 = dev.sample(qml.PauliZ(0))

        # s1 should only contain 1 and -1, which is guaranteed if
        # they square to 1
        assert np.allclose(s1**2, 1, atol=tol, rtol=0)

class TestProbs: 
    @pytest.mark.parametrize("Wires", [[0],[1],[0,1],[0,2],[0,numQubits-1],[numQubits-2,numQubits-1], range(numQubits)])
    def test_prob(self, tol, Wires):
        apply_probs(tol,Wires)<|MERGE_RESOLUTION|>--- conflicted
+++ resolved
@@ -223,8 +223,8 @@
 
     assert np.allclose(local_state_vector, local_expected_output_cpu, atol=tol, rtol=0)
 
-<<<<<<< HEAD
-def expval_single_wire_no_param(tol,obs):
+
+def expval_single_wire_no_param(tol, obs):
     num_wires = numQubits
     comm = MPI.COMM_WORLD
     commSize = comm.Get_size()
@@ -248,9 +248,7 @@
     expected_output_cpu = circuit()
     comm.Bcast(expected_output_cpu, root=0)
 
-    dev_gpumpi = qml.device(
-        "lightning.gpu", wires=num_wires, mpi=True, c_dtype=np.complex128
-    )
+    dev_gpumpi = qml.device("lightning.gpu", wires=num_wires, mpi=True, c_dtype=np.complex128)
 
     @qml.qnode(dev_gpumpi)
     def circuit_mpi():
@@ -279,32 +277,30 @@
     @qml.qnode(dev_cpu)
     def circuit():
         qml.QubitStateVector(state_vector, wires=range(num_wires))
-        return qml.probs(wires = Wires)
+        return qml.probs(wires=Wires)
 
     probs_cpu = circuit()
 
-    dev_gpumpi = qml.device(
-        "lightning.gpu", wires=num_wires, mpi=True, c_dtype=np.complex128
-    )
+    dev_gpumpi = qml.device("lightning.gpu", wires=num_wires, mpi=True, c_dtype=np.complex128)
 
     @qml.qnode(dev_gpumpi)
     def circuit_mpi():
         qml.QubitStateVector(state_vector, wires=range(num_wires))
-        return qml.probs(wires = Wires)
+        return qml.probs(wires=Wires)
 
     local_probs = circuit_mpi()
 
-    recv_counts = comm.gather(len(local_probs),root=0)
+    recv_counts = comm.gather(len(local_probs), root=0)
 
     comm.Barrier()
 
     if rank == 0:
-        probs_mpi = np.zeros(1<<len(Wires))
+        probs_mpi = np.zeros(1 << len(Wires))
     else:
         probs_mpi = None
         probs_cpu = None
 
-    comm.Gatherv(local_probs,[probs_mpi,recv_counts],root=0)
+    comm.Gatherv(local_probs, [probs_mpi, recv_counts], root=0)
 
     if rank == 0:
         assert np.allclose(probs_mpi, probs_cpu, atol=tol, rtol=0)
@@ -312,17 +308,10 @@
 
 class TestApply:
     # Parameterized test case for single wire nonparam gates
-    @pytest.mark.parametrize("operation",[qml.PauliX,qml.PauliY,qml.PauliZ,qml.Hadamard,qml.S,qml.T])
-    @pytest.mark.parametrize("Wires", [0,1,numQubits - 2,numQubits - 1])
-=======
-
-class TestApply:
-    # Parameterized test case for single wire nonparam gates
     @pytest.mark.parametrize(
         "operation", [qml.PauliX, qml.PauliY, qml.PauliZ, qml.Hadamard, qml.S, qml.T]
     )
     @pytest.mark.parametrize("Wires", [0, 1, numQubits - 2, numQubits - 1])
->>>>>>> 1e72b678
     def test_apply_operation_single_wire_nonparam(self, tol, operation, Wires):
         apply_operation_gates_qnode_nonparam(tol, operation, Wires)
         apply_operation_gates_apply_nonparam(tol, operation, Wires)
@@ -567,19 +556,27 @@
         local_state_vector = circuit_mpi()
         assert np.allclose(local_state_vector, local_expected_output_cpu, atol=tol, rtol=0)
 
+
 class TestExpval:
     """Tests that expectation values are properly calculated or that the proper errors are raised."""
 
     @pytest.mark.parametrize(
-        "operation", [qml.PauliX, qml.PauliY, qml.PauliZ, qml.Hadamard, qml.Identity,],
-    )
-    @pytest.mark.parametrize("wires",[0,1,2,numQubits - 3, numQubits - 2, numQubits - 1])
-    def test_expval_single_wire_no_parameters(
-        self, tol, operation, wires):
+        "operation",
+        [
+            qml.PauliX,
+            qml.PauliY,
+            qml.PauliZ,
+            qml.Hadamard,
+            qml.Identity,
+        ],
+    )
+    @pytest.mark.parametrize("wires", [0, 1, 2, numQubits - 3, numQubits - 2, numQubits - 1])
+    def test_expval_single_wire_no_parameters(self, tol, operation, wires):
         """Tests that expectation values are properly calculated for single-wire observables without parameters."""
 
         obs = operation(wires)
-        expval_single_wire_no_param(tol,obs)
+        expval_single_wire_no_param(tol, obs)
+
 
 class TestGenerateSample:
     """Tests that samples are properly calculated."""
@@ -588,7 +585,9 @@
         """Tests if the samples returned by sample have
         the correct dimensions
         """
-        dev = qml.device("lightning.gpu", wires=numQubits, mpi=True, shots=1000, c_dtype=np.complex128)
+        dev = qml.device(
+            "lightning.gpu", wires=numQubits, mpi=True, shots=1000, c_dtype=np.complex128
+        )
 
         dev.apply([qml.RX(1.5708, wires=[0]), qml.RX(1.5708, wires=[1])])
 
@@ -611,12 +610,14 @@
         dev._samples = dev.generate_samples()
         s3 = dev.sample(qml.PauliX(0) @ qml.PauliZ(1))
         assert np.array_equal(s3.shape, (17,))
-    
+
     def test_sample_values(self, tol):
         """Tests if the samples returned by sample have
         the correct values
         """
-        dev = qml.device("lightning.gpu", wires=numQubits, mpi=True, shots=1000, c_dtype=np.complex128)
+        dev = qml.device(
+            "lightning.gpu", wires=numQubits, mpi=True, shots=1000, c_dtype=np.complex128
+        )
         # Explicitly resetting is necessary as the internal
         # state is set to None in __init__ and only properly
         # initialized during reset
@@ -630,7 +631,19 @@
         # they square to 1
         assert np.allclose(s1**2, 1, atol=tol, rtol=0)
 
-class TestProbs: 
-    @pytest.mark.parametrize("Wires", [[0],[1],[0,1],[0,2],[0,numQubits-1],[numQubits-2,numQubits-1], range(numQubits)])
+
+class TestProbs:
+    @pytest.mark.parametrize(
+        "Wires",
+        [
+            [0],
+            [1],
+            [0, 1],
+            [0, 2],
+            [0, numQubits - 1],
+            [numQubits - 2, numQubits - 1],
+            range(numQubits),
+        ],
+    )
     def test_prob(self, tol, Wires):
-        apply_probs(tol,Wires)+        apply_probs(tol, Wires)