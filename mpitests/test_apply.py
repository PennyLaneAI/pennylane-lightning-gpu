--- conflicted
+++ resolved
@@ -61,19 +61,6 @@
     comm.Bcast(state_vector, root=0)
     dev_cpu = qml.device("default.qubit", wires=num_wires, c_dtype=np.complex128)
 
-<<<<<<< HEAD
-    @qml.qnode(dev_cpu)
-    def circuit(*params):
-        qml.QubitStateVector(state_vector, wires=range(num_wires))
-        operation(*params, wires=Wires)
-        operation(*params, wires=Wires)
-        return qml.state()
-
-    expected_output_cpu = circuit(*par)
-    comm.Scatter(expected_output_cpu, local_expected_output_cpu, root=0)
-
-=======
->>>>>>> 75880f6a
     dev_gpumpi = qml.device(
         "lightning.gpu",
         wires=num_wires,
@@ -227,18 +214,6 @@
     num_global_wires = commSize.bit_length() - 1
     num_local_wires = num_wires - num_global_wires
 
-<<<<<<< HEAD
-    state_vector = np.zeros(1 << num_wires).astype(np.complex128)
-    local_state_vector = np.zeros(1 << num_local_wires).astype(np.complex128)
-
-    state_vector = create_random_init_state(num_wires)
-    comm.Bcast(state_vector, root=0)
-
-    comm.Scatter(state_vector, local_state_vector, root=0)
-    dev_cpu = qml.device("default.qubit", wires=num_wires, c_dtype=np.complex128)
-
-    @qml.qnode(dev_cpu)
-=======
     state_vector = create_random_init_state(num_wires)
     comm.Bcast(state_vector, root=0)
 
@@ -248,31 +223,16 @@
 
     dev_gpumpi = qml.device("lightning.gpu", wires=num_wires, mpi=True, c_dtype=np.complex128)
 
->>>>>>> 75880f6a
     def circuit():
         qml.QubitStateVector(state_vector, wires=range(num_wires))
         return qml.expval(obs)
 
-<<<<<<< HEAD
-    expected_output_cpu = circuit()
-    comm.Bcast(expected_output_cpu, root=0)
-
-    dev_gpumpi = qml.device("lightning.gpu", wires=num_wires, mpi=True, c_dtype=np.complex128)
-
-    @qml.qnode(dev_gpumpi)
-    def circuit_mpi():
-        qml.QubitStateVector(state_vector, wires=range(num_wires))
-        return qml.expval(obs)
-
-    expected_output_gpu = circuit_mpi()
-=======
     cpu_qnode = qml.QNode(circuit, dev_cpu)
     expected_output_cpu = cpu_qnode()
     comm.Bcast(expected_output_cpu, root=0)
 
     gpumpi_qnode = qml.QNode(circuit, dev_gpumpi)
     expected_output_gpu = gpumpi_qnode()
->>>>>>> 75880f6a
 
     assert np.allclose(expected_output_gpu, expected_output_cpu, atol=tol, rtol=0)
 
@@ -283,44 +243,22 @@
     rank = comm.Get_rank()
     commSize = comm.Get_size()
 
-<<<<<<< HEAD
-    state_vector = np.zeros(1 << num_wires).astype(np.complex128)
-=======
->>>>>>> 75880f6a
     state_vector = create_random_init_state(num_wires)
     comm.Bcast(state_vector, root=0)
 
     dev_cpu = qml.device("default.qubit", wires=num_wires, c_dtype=np.complex128)
 
-<<<<<<< HEAD
-    @qml.qnode(dev_cpu)
+    dev_gpumpi = qml.device("lightning.gpu", wires=num_wires, mpi=True, c_dtype=np.complex128)
+
     def circuit():
         qml.QubitStateVector(state_vector, wires=range(num_wires))
         return qml.probs(wires=Wires)
 
-    probs_cpu = circuit()
-
-    dev_gpumpi = qml.device("lightning.gpu", wires=num_wires, mpi=True, c_dtype=np.complex128)
-
-    @qml.qnode(dev_gpumpi)
-    def circuit_mpi():
-        qml.QubitStateVector(state_vector, wires=range(num_wires))
-        return qml.probs(wires=Wires)
-
-    local_probs = circuit_mpi()
-=======
-    dev_gpumpi = qml.device("lightning.gpu", wires=num_wires, mpi=True, c_dtype=np.complex128)
-
-    def circuit():
-        qml.QubitStateVector(state_vector, wires=range(num_wires))
-        return qml.probs(wires=Wires)
-
     cpu_qnode = qml.QNode(circuit, dev_cpu)
     probs_cpu = cpu_qnode()
 
     gpumpi_qnode = qml.QNode(circuit, dev_gpumpi)
     local_probs = gpumpi_qnode()
->>>>>>> 75880f6a
 
     recv_counts = comm.gather(len(local_probs), root=0)
 
@@ -999,7 +937,7 @@
 def test_integration(returns):
     """Integration tests that compare to default.qubit for a large circuit containing parametrized
     operations"""
-    num_wires = 4
+    num_wires = 6
     comm = MPI.COMM_WORLD
     dev_default = qml.device("default.qubit", wires=range(num_wires))
     dev_gpu = qml.device("lightning.gpu", wires=num_wires, mpi=True, c_dtype=np.complex128)
@@ -1027,7 +965,7 @@
     assert np.allclose(j_gpu, j_default, atol=1e-7)
 
 
-custom_wires = ["alice", 3.14, -1, 0]
+custom_wires = ["alice", 3.14, -1, 0, "bob", "luc"]
 
 
 @pytest.mark.parametrize(
@@ -1069,101 +1007,4 @@
     j_gpu = qml.jacobian(convert_to_array_gpu)(params)
     j_lightning = qml.jacobian(convert_to_array_lightning)(params)
 
-<<<<<<< HEAD
-        local_state_vector = circuit_mpi()
-        assert np.allclose(local_state_vector, local_expected_output_cpu, atol=tol, rtol=0)
-
-
-class TestExpval:
-    """Tests that expectation values are properly calculated or that the proper errors are raised."""
-
-    @pytest.mark.parametrize(
-        "operation",
-        [
-            qml.PauliX,
-            qml.PauliY,
-            qml.PauliZ,
-            qml.Hadamard,
-            qml.Identity,
-        ],
-    )
-    @pytest.mark.parametrize("wires", [0, 1, 2, numQubits - 3, numQubits - 2, numQubits - 1])
-    def test_expval_single_wire_no_parameters(self, tol, operation, wires):
-        """Tests that expectation values are properly calculated for single-wire observables without parameters."""
-
-        obs = operation(wires)
-        expval_single_wire_no_param(tol, obs)
-
-
-class TestGenerateSample:
-    """Tests that samples are properly calculated."""
-
-    def test_sample_dimensions(self):
-        """Tests if the samples returned by sample have
-        the correct dimensions
-        """
-        dev = qml.device(
-            "lightning.gpu", wires=numQubits, mpi=True, shots=1000, c_dtype=np.complex128
-        )
-
-        dev.apply([qml.RX(1.5708, wires=[0]), qml.RX(1.5708, wires=[1])])
-
-        dev.shots = 10
-        dev._wires_measured = {0}
-        dev._samples = dev.generate_samples()
-        s1 = dev.sample(qml.PauliZ(wires=[0]))
-        assert np.array_equal(s1.shape, (10,))
-
-        dev.reset()
-        dev.shots = 12
-        dev._wires_measured = {1}
-        dev._samples = dev.generate_samples()
-        s2 = dev.sample(qml.PauliZ(wires=[1]))
-        assert np.array_equal(s2.shape, (12,))
-
-        dev.reset()
-        dev.shots = 17
-        dev._wires_measured = {0, 1}
-        dev._samples = dev.generate_samples()
-        s3 = dev.sample(qml.PauliX(0) @ qml.PauliZ(1))
-        assert np.array_equal(s3.shape, (17,))
-
-    def test_sample_values(self, tol):
-        """Tests if the samples returned by sample have
-        the correct values
-        """
-        dev = qml.device(
-            "lightning.gpu", wires=numQubits, mpi=True, shots=1000, c_dtype=np.complex128
-        )
-        # Explicitly resetting is necessary as the internal
-        # state is set to None in __init__ and only properly
-        # initialized during reset
-        dev.apply([qml.RX(1.5708, wires=[0])])
-        dev._wires_measured = {0}
-        dev._samples = dev.generate_samples()
-
-        s1 = dev.sample(qml.PauliZ(0))
-
-        # s1 should only contain 1 and -1, which is guaranteed if
-        # they square to 1
-        assert np.allclose(s1**2, 1, atol=tol, rtol=0)
-
-
-class TestProbs:
-    @pytest.mark.parametrize(
-        "Wires",
-        [
-            [0],
-            [1],
-            [0, 1],
-            [0, 2],
-            [0, numQubits - 1],
-            [numQubits - 2, numQubits - 1],
-            range(numQubits),
-        ],
-    )
-    def test_prob(self, tol, Wires):
-        apply_probs(tol, Wires)
-=======
-    assert np.allclose(j_gpu, j_lightning, atol=1e-7)
->>>>>>> 75880f6a
+    assert np.allclose(j_gpu, j_lightning, atol=1e-7)