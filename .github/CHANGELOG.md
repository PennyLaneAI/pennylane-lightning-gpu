# Release 0.32.0-dev

### New features since last release

<<<<<<< HEAD
 * Add sparse Hamiltonian support to multi-node/multi-GPU adjoint methods. 
 [(#128)] (https://github.com/PennyLaneAI/pennylane-lightning-gpu/pull/128)

 Note each MPI process will return the overall result of the adjoint method. To ensure wires index arranged in a way aligned with cuQuantum backend, `wires` should be reordered in a descending manner in a python script as follows:
 ```python
    qml.SparseHamiltonian(
        qml.Hamiltonian(
            [0.1], [qml.PauliX(0) @ qml.PauliY(1)]
        ).sparse_matrix(wires.[::-1]),
    )
 ```
=======
 * Add Sparse Hamiltonian support for expectation value calculation.
 [(#127)] (https://github.com/PennyLaneAI/pennylane-lightning-gpu/pull/127)

>>>>>>> 77abc0e7

### Breaking changes

### Improvements

### Documentation

### Bug fixes

### Contributors

This release contains contributions from (in alphabetical order):

Shuli Shu
<<<<<<< HEAD
=======

>>>>>>> 77abc0e7
---

# Release 0.31.0

### New features since last release
 * Add multi-node/multi-GPU support to adjoint methods. 
 [(#119)] (https://github.com/PennyLaneAI/pennylane-lightning-gpu/pull/119)
 
 Note each MPI process will return the overall result of the adjoint method. The MPI adjoint method has two options:
 1. The default method is faster if the available problem fits into GPU memory, and will simply enabled with the `mpi=True` device argument. With the default method, a separate `bra` is created for each observable and the `ket` is only updated once for each operation, regardless of the number of observables. This approach may consume more memory due to the up-front creation of multiple `bra`s.  
 2. The memory-optimized method requires less memory but is slower due serialization of the execution. The memory-optimized method uses a single `bra` object that is reused for all observables. The `ket` needs to be updated `n` times, where `n` is the number of observables, for each operation. This approach reduces memory consumption as only one `bra` object is created. However, it may lead to slower execution due to the multiple `ket` updates per gate operation.
 
 Each ``MPI`` process will return the overall simulation results for the adjoint method.

 The workflow for the default adjoint method with MPI support is as follows:
 ```python
  from mpi4py import MPI
  import pennylane as qml
  from pennylane import numpy as np
  
  comm = MPI.COMM_WORLD
  rank = comm.Get_rank()
  n_wires = 20
  n_layers = 2
  
  dev = qml.device('lightning.gpu', wires= n_wires, mpi=True)
  @qml.qnode(dev, diff_method="adjoint")
  def circuit_adj(weights):
      qml.StronglyEntanglingLayers(weights, wires=list(range(n_wires)))
      return qml.math.hstack([qml.expval(qml.PauliZ(i)) for i in range(n_wires)])
  
  if rank == 0:
      params = np.random.random(qml.StronglyEntanglingLayers.shape(n_layers=n_layers, n_wires=n_wires))
  else:
      params = None
  
  params = comm.bcast(params, root=0)
  jac = qml.jacobian(circuit_adj)(params)
 ```

 To enable the memory-optimized method, `batch_obs` should be set as `True`. The workflow for the memory-optimized method is as follows:
  ```python
  dev = qml.device('lightning.gpu', wires= n_wires, mpi=True, batch_obs=True)
 ```

 * Add multi-node/multi-GPU support to measurement methods, including `expval`, `generate_samples` and `probability`.
 [(#116)] (https://github.com/PennyLaneAI/pennylane-lightning-gpu/pull/116)

 Note that each MPI process will return the overall result of expectation value and sample generation. However, `probability` will 
 return local probability results. Users should be responsible to collect probability results across the MPI processes.
 
 The workflow for collecting probability results across the MPI processes is as follows:
 ```python
 from mpi4py import MPI
 import pennylane as qml
 import numpy as np

 comm = MPI.COMM_WORLD
 rank = comm.Get_rank()
 dev = qml.device('lightning.gpu', wires=8, mpi=True)
 prob_wires = [0, 1]

 @qml.qnode(dev)
 def mpi_circuit():
     qml.Hadamard(wires=1)
     return qml.probs(wires=prob_wires)

 local_probs = mpi_circuit()
 
 #For data collection across MPI processes.
 recv_counts = comm.gather(len(local_probs),root=0)
 if rank == 0:
      probs = np.zeros(2**len(prob_wires))
 else:
      probs = None

 comm.Gatherv(local_probs,[probs,recv_counts],root=0)
 if rank == 0:
    print(probs)
 ```
* Add multi-node/multi-gpu support to gate operation.
  [(#112)](https://github.com/PennyLaneAI/pennylane-lightning-gpu/pull/112)

  This new feature empowers users to leverage the computational power of multi-node and multi-GPUs for running large-scale applications. It requires both the total number of overall `MPI` processes and the number of `MPI` processes of each node to be the same and power of `2`. Each `MPI` process is responsible for managing one GPU for the moment. 
  To enable this feature, users can set `mpi=True`. Furthermore, users can fine-tune the performance of `MPI` operations by adjusting the `mpi_buf_size` parameter. This parameter determines the allocation of `mpi_buf_size` MiB (mebibytes, `2^20` bytes) GPU memory for `MPI` operations. Note that `mpi_buf_size` should be also power of 2 and there will be a runtime warning if GPU memory buffer for MPI operation is larger than the GPU memory allocated for the local state vector. By default (`mpi_buf_size=0`), the GPU memory allocated for MPI operations will be the same of size of the local state vector, with a upper limit of 64 MiB. Note that MiB (`2^20` bytes) is different from MB (megabytes, `10^6` bytes).
  The workflow for the new feature is as follows:
  ```python
  from mpi4py import MPI
  import pennylane as qml
  dev = qml.device('lightning.gpu', wires=8, mpi=True, mpi_buf_size=1)
  @qml.qnode(dev)
  def circuit_mpi():
      qml.PauliX(wires=[0])
      return qml.state()
  local_state_vector = circuit_mpi()
  print(local_state_vector)
  ``` 
  Note that each MPI process will return its local state vector with `qml.state()` here.

### Breaking changes

* Update tests to be compliant with PennyLane v0.31.0 development changes and deprecations.
  [(#114)](https://github.com/PennyLaneAI/pennylane-lightning-gpu/pull/114)

### Improvements

* Use `Operator.name` instead of `Operation.base_name`.
  [(#115)](https://github.com/PennyLaneAI/pennylane-lightning-gpu/pull/115)

* Updated runs-on label for self-hosted runner workflows.
  [(#117)](https://github.com/PennyLaneAI/pennylane-lightning-gpu/pull/117)

* Update workflow to support multi-gpu self-hosted runner.
  [(#118)](https://github.com/PennyLaneAI/pennylane-lightning-gpu/pull/118)

* Add compat workflows.
  [(#121)](https://github.com/PennyLaneAI/pennylane-lightning-gpu/pull/121)

### Documentation

* Update `README.rst` and `CHANGLOG.md` for the MPI backend.
  [(#122)](https://github.com/PennyLaneAI/pennylane-lightning-gpu/pull/122)

### Contributors

This release contains contributions from (in alphabetical order):

Christina Lee, Rashid N H M, Shuli Shu

---

# Release 0.30.0

### New features since last release

### Improvements

* Wheels are now checked with `twine check` post-creation for PyPI compatibility.
  [(#103)](https://github.com/PennyLaneAI/pennylane-lightning-gpu/pull/103)

### Bug fixes

* Fix CUDA version to 11 for cuquantum dependency in CI. 
  [(#107)](https://github.com/PennyLaneAI/pennylane-lightning-gpu/pull/107)

* Fix the controlled-gate generators, which are now fully used in the adjoint pipeline following PennyLane PR [(#3874)](https://github.com/PennyLaneAI/pennylane/pull/3874).
  [(#101)](https://github.com/PennyLaneAI/pennylane-lightning-gpu/pull/101)

* Updates to use the new call signature for `QuantumScript.get_opeartion`.
  [(#104)](https://github.com/PennyLaneAI/pennylane-lightning-gpu/pull/104)

### Contributors

Vincent Michaud-Rioux, Romain Moyard, Lee James O'Riordan

---

# Release 0.29.1

### Improvements

* Optimization updates to custatevector integration. E.g., creation of fewer cublas, cusparse and custatevec handles and fewer calls to small data transfers between host and device. [(#73)](https://github.com/PennyLaneAI/pennylane-lightning-gpu/pull/73)

### Contributors

Ania Brown (NVIDIA), Andreas Hehn (NVIDIA)

---

# Release 0.29.0

### Improvements

* Update `inv()` to `qml.adjoint()` in Python tests following recent changes in Pennylane.
 [(#88)](https://github.com/PennyLaneAI/pennylane-lightning-gpu/pull/88)

* Remove explicit Numpy requirement.
[(#90)](https://github.com/PennyLaneAI/pennylane-lightning-gpu/pull/90)

### Bug fixes

* Ensure early-failure rather than return of incorrect results from out of order probs wires.
[(#94)](https://github.com/PennyLaneAI/pennylane-lightning-gpu/pull/94)

### Contributors

This release contains contributions from (in alphabetical order):

Amintor Dusko, Lee James O'Riordan, Shuli Shu

---

# Release 0.28.1

### Bug fixes

* Downgrade CUDA compiler for wheels to avoid compatibility issues with older runtimes.
 [(#87)](https://github.com/PennyLaneAI/pennylane-lightning-gpu/pull/87)

* Add header `unordered_map` to `util/cuda_helpers.hpp`.
 [(#86)](https://github.com/PennyLaneAI/pennylane-lightning-gpu/pull/86)

### Contributors

This release contains contributions from (in alphabetical order):

Lee James O'Riordan, Feng Wang

---

# Release 0.28.0

### New features since last release

* Add customized CUDA kernels for statevector initialization to cpp layer.
[(#70)](https://github.com/PennyLaneAI/pennylane-lightning-gpu/pull/70)

### Breaking changes

* Deprecate `_state` and `_pre_rotated_state` and refactor `syncH2D` and `syncD2H`.
[(#70)](https://github.com/PennyLaneAI/pennylane-lightning-gpu/pull/70)

The refactor on `syncH2D` and `syncD2H` allows users to explicitly access and update statevector data
on device when needed and could reduce the unnecessary memory allocation on host.

The workflow for `syncH2D` is:
```python
dev = qml.device('lightning.gpu', wires=3)
obs = qml.Identity(0) @ qml.PauliX(1) @ qml.PauliY(2)
obs1 = qml.Identity(1)
H = qml.Hamiltonian([1.0, 1.0], [obs1, obs])
state_vector = np.array([0.0 + 0.0j, 0.0 + 0.1j, 0.1 + 0.1j, 0.1 + 0.2j,
                0.2 + 0.2j, 0.3 + 0.3j, 0.3 + 0.4j, 0.4 + 0.5j,], dtype=np.complex64,)
dev.syncH2D(state_vector)
res = dev.expval(H)
```

The workflow for `syncD2H` is:
```python
dev = qml.device('lightning.gpu', wires=num_wires)
dev.apply([qml.PauliX(wires=[0])])
state_vector = np.zeros(2**dev.num_wires).astype(dev.C_DTYPE)
dev.syncD2H(state_vector)
```

* Deprecate Python 3.7 wheels.
[(#75)](https://github.com/PennyLaneAI/pennylane-lightning-gpu/pull/75)

- Change the signature of the `DefaultQubit.signature` method from

  ```python
  def statistics(self, observables, shot_range=None, bin_size=None, circuit=None):
  ```

  to

  ```python
  def statistics(self, circuit: QuantumScript, shot_range=None, bin_size=None):
  ```

### Improvements

* `lightning.gpu` is decoupled from Numpy layer during initialization and execution
and change `lightning.gpu` to inherit from `QubitDevice` instead of `LightningQubit`.
[(#70)](https://github.com/PennyLaneAI/pennylane-lightning-gpu/pull/70)

* Add support for CI checks.
[(#76)](https://github.com/PennyLaneAI/pennylane-lightning-gpu/pull/76)

* Implement improved `stopping_condition` method, and make Linux wheel builds more performant.
[(#77)](https://github.com/PennyLaneAI/pennylane-lightning-gpu/pull/77)

### Bug fixes

* Fix wheel-builder to pin CUDA version to 11.8 instead of latest.
[(#83)](https://github.com/PennyLaneAI/pennylane-lightning-gpu/pull/83)

* Pin CMake to 3.24.x in wheel-builder to avoid Python not found error in CMake 3.25.
[(#75)](https://github.com/PennyLaneAI/pennylane-lightning-gpu/pull/75)

* Fix data copy method in the state() method.
[(#82)](https://github.com/PennyLaneAI/pennylane-lightning-gpu/pull/82)

### Contributors

This release contains contributions from (in alphabetical order):

Amintor Dusko, Lee J. O'Riordan, Shuli Shu

---

# Release 0.27.0

### New features since last release

* Explicit support for `qml.SparseHamiltonian` using the adjoint gradient method.
  [(#72)](https://github.com/PennyLaneAI/pennylane-lightning-gpu/pull/72)

  This support allows users to explicitly make use of `qml.SparseHamiltonian` in expectation value calculations, and ensures the gradients can be taken efficiently.
  A user can now explicitly decide whether to decompose the Hamiltonian into separate Pauli-words, with evaluations happening over multiple GPUs, or convert the Hamiltonian directly to a sparse representation for evaluation on a single GPU. Depending on the Hamiltonian structure, a user may benefit from one method or the other.

  The workflow for decomposing a Hamiltonian is as:
  ```python
  obs_per_gpu = 1
  dev = qml.device("lightning.gpu", wires=num_wires, batch_obs=obs_per_gpu)

  H = sum([0.5*(i+1)*(qml.PauliZ(i)@qml.PauliZ(i+1)) for i in range(0, num_wires-1, 2)])

  @qml.qnode(dev, diff_method="adjoint")
  def circuit(params):
      for i in range(num_wires):
          qml.RX(params[i], i)
      return qml.expval(H)
  ```

  For the new `qml.SparseHamiltonian` support, the above script becomes:
  ```python
  dev = qml.device("lightning.gpu", wires=num_wires)
  H = sum([0.5*(i+1)*(qml.PauliZ(i)@qml.PauliZ(i+1)) for i in range(0, num_wires-1, 2)])
  H_sparse_matrix = qml.utils.sparse_hamiltonian(H, wires=range(num_wires))

  SpH = qml.SparseHamiltonian(H_sparse_matrix, wires=range(num_wires))

  @qml.qnode(dev, diff_method="adjoint")
  def circuit(params):
      for i in range(num_wires):
          qml.RX(params[i], i)
      return qml.expval(SpH)
  ```

* Enable building of python 3.11 wheels and upgrade python on CI/CD workflows to 3.8.
[(#71)](https://github.com/PennyLaneAI/pennylane-lightning/pull/71)

### Improvements

* Update `LightningGPU` device following changes in `LightningQubit` inheritance from `DefaultQubit` to `QubitDevice`.
[(#74)](https://github.com/PennyLaneAI/pennylane-lightning/pull/74)

### Bug fixes

* Ensure device fallback successfully carries through for 0 devices
[(#67)](https://github.com/PennyLaneAI/pennylane-lightning-gpu/pull/67)

* Fix void data type used in SparseSpMV
[(#69)](https://github.com/PennyLaneAI/pennylane-lightning-gpu/pull/69)

### Contributors

Amintor Dusko, Lee J. O'Riordan, Shuli Shu

---

# Release 0.26.2

### Bug fixes

* Fix reduction over batched & decomposed Hamiltonians in adjoint pipeline
[(#64)](https://github.com/PennyLaneAI/pennylane-lightning-gpu/pull/64)

### Contributors

Lee J. O'Riordan

---

# Release 0.26.1

### Bug fixes

* Ensure `qml.Hamiltonian` is auto-decomposed for the adjoint differentiation pipeline to avoid OOM errors.
[(#62)](https://github.com/PennyLaneAI/pennylane-lightning-gpu/pull/62)

### Contributors

Lee J. O'Riordan

---

# Release 0.26.0

### New features since last release

* Added native support for expval(H) in adjoint method. [(#52)](https://github.com/PennyLaneAI/pennylane-lightning-gpu/pull/52)

* Added cuSparse SpMV in expval(H) calculations. [(#52)](https://github.com/PennyLaneAI/pennylane-lightning-gpu/pull/52)

### Bug fixes

* Fix statistics method to support changes in qubit device API.
[(#55)](https://github.com/PennyLaneAI/pennylane-lightning-gpu/pull/55)

* Update Lightning tag to latest_release.
[(#51)](https://github.com/PennyLaneAI/pennylane-lightning-gpu/pull/51)

* Reintroduce dispatching support for `SingleExcitation` and `DoubleExcitation` gates in C++ layer.
[(#56)](https://github.com/PennyLaneAI/pennylane-lightning-gpu/pull/56)

### Contributors

This release contains contributions from (in alphabetical order):

Amintor Dusko, Lee James O'Riordan, Shuli Shu

---

# Release 0.25.0

### New features since last release

* Added support for multi-GPU adjoint observable batching. [(#27)](https://github.com/PennyLaneAI/pennylane-lightning-gpu/pull/27)

  This new feature allows users to batch their gradients over observables using the `adjoint` method. Assuming multiple GPUs on a host-system, this functionality can be enabled by adding the `batch_obs=True` argument when creating a device, such as:

  ```python
  dev = qml.device("lightning.gpu", wires=6, batch_obs=True)
  ...
  @qml.qnode(dev, diff_method="adjoint")
  def circuit(params):
    for idx,w in enumerate(dev.wires):
      qml.RX(params[idx], w)
    return [qml.expval(qml.PauliZ(i))  for i in range(dev.num_wires)]
  ```
For comparison, we can re-examine the benchmark script from the [Lightning GPU PennyLane blog post](https://pennylane.ai/blog/2022/07/lightning-fast-simulations-with-pennylane-and-the-nvidia-cuquantum-sdk/). Comparing with and without the multi-GPU supports on a machine with 4 A100 40GB GPUs shows a significant improvement over the single GPU run-times.

![image](https://user-images.githubusercontent.com/858615/184025758-7adeb433-5f7b-451a-bc72-ee3f7e321c49.png)

### Bug fixes

* Fix `test-cpp` Makefile rule to run the correct GPU-compiled executable [(#42)](https://github.com/PennyLaneAI/pennylane-lightning-gpu/pull/42)

* Updates to ensure compatibility with cuQuantum 22.0.7. [(#38)](https://github.com/PennyLaneAI/pennylane-lightning-gpu/pull/38)

* Bugfix for IsingZZ generator indices and adjoint tests. [(#40)](https://github.com/PennyLaneAI/pennylane-lightning-gpu/pull/40)

* Add RAII wrapping of custatevec handles to avoid GPU memory leaking of CUDA contexts [(#41)](https://github.com/PennyLaneAI/pennylane-lightning-gpu/pull/41)

* Updated capabilities dictionary to ensure finite-shots support is set to `True`. [(#34)](https://github.com/PennyLaneAI/pennylane-lightning-gpu/pull/34)

### Contributors

Lee James O'Riordan, Trevor Vincent

---

# Release 0.24.1

### Bug fixes

* Ensure diagonalizing gates are applied before sampling on GPU. [(#36)](https://github.com/PennyLaneAI/pennylane-lightning-gpu/pull/36)

### Contributors

This release contains contributions from (in alphabetical order):

Christina Lee, Lee James O'Riordan

---

# Release 0.24.0

### New features since last release

* Add a cuquantum-backed finite shot sampling method. [(#21)](https://github.com/PennyLaneAI/pennylane-lightning-gpu/pull/21)

* Add more cuquantum-backed gates (IsingXX/YY/ZZ, MultiRZ, SingleExcitation, ...). [(#28)](https://github.com/PennyLaneAI/pennylane-lightning-gpu/pull/28)

### Breaking changes

* Update `lightning.gpu` to build and run with the recent changes in `lightning.qubit`. This updates the GCC version and moves to C++20. [(#30)](https://github.com/PennyLaneAI/pennylane-lightning-gpu/pull/30)

### Improvements

* LightningGPU can be installed in-place to a Python environment via `pip install -e`. [(#26)](https://github.com/PennyLaneAI/pennylane-lightning-gpu/pull/26)

* CPU-only warnings are now more visible. [(#23)](https://github.com/PennyLaneAI/pennylane-lightning-gpu/pull/23)

### Bug fixes

* Fix jacobian tape with state preparation. [(#32)](https://github.com/PennyLaneAI/pennylane-lightning-gpu/pull/32)

### Contributors

This release contains contributions from (in alphabetical order):

Ali Asadi, Amintor Dusko, Chae-Yeun Park, Lee James O'Riordan, and Trevor Vincent

---

# Release 0.23.0

### Improvements

* Update builder and cuQuantum SDK support [(#10)](https://github.com/PennyLaneAI/pennylane-lightning-gpu/pull/10).

### Contributors

This release contains contributions from (in alphabetical order):
Ali Asadi, and Lee James O'Riordan

---

# Release 0.22.1

### Improvements

* Add `Identity` support [(#8)](https://github.com/PennyLaneAI/pennylane-lightning-gpu/pull/8).

### Contributor

This release contains contributions from (in alphabetical order):
Lee James O'Riordan

---

# Release 0.22.0

* Formal release with NVIDIA cuQuantum SDK 1.0 support.

### Improvements

* Release semantic versioning matches PennyLane current release versioning.
[(#6)](https://github.com/PennyLaneAI/pennylane-lightning-gpu/pull/6)

### Bug fixes

* This release updates the cuQuantum function calls to match the SDK 1.0 release.
[(#6)](https://github.com/PennyLaneAI/pennylane-lightning-gpu/pull/6)

### Contributors

This release contains contributions from (in alphabetical order):
Ali Asadi, and Lee James O'Riordan

---

# Release 0.1.0

 * Initial release. The PennyLane-Lightning-GPU device adds support for CUDA-capable GPU simulation through use of the NVIDIA cuQuantum SDK.
This release supports all base operations, including the adjoint differentation method for expectation value calculations.

This device can be installed using `pip install pennylane-lightning[gpu]`, and requires both a NVIDIA CUDA installation and the cuQuantum SDK to operate. If the host system does not provide sufficient support, the device will fall-back to CPU-only operation.


As an example, the new device may be used as follows to calculate the forward pass of a circuit with 2 strongly-entangling layers and an expectation value per wire:

```python
import pennylane as qml
from pennylane import numpy as np
from pennylane.templates.layers import StronglyEntanglingLayers
from numpy.random import random

n_wires = 20
n_layers = 2

dev = qml.device("lightning.gpu", wires=n_wires)

@qml.qnode(dev, diff_method=None)
def circuit(weights):
    StronglyEntanglingLayers(weights, wires=list(range(n_wires)))
    return [qml.expval(qml.PauliZ(i)) for i in range(n_wires)]

params = np.random.random(StronglyEntanglingLayers.shape(n_layers=n_layers, n_wires=n_wires))
result = circuit(params)
```

One can also obtain the Jacobian of the above circuit using the adjoint differentiation method as:

```python
@qml.qnode(dev, diff_method="adjoint")
def circuit_adj(weights):
    StronglyEntanglingLayers(weights, wires=list(range(n_wires)))
    return [qml.expval(qml.PauliZ(i)) for i in range(n_wires)]

jac = qml.jacobian(circuit_adj)(params)
```

For the Jacobian evaluation, we see significant speed-ups for a single NVIDIA A100 GPU compared to the multi-threaded CPU-only implementation

<img src="https://raw.githubusercontent.com/PennyLaneAI/pennylane-lightning-gpu/main/doc/_static/lightning_gpu_initial_bm.png" width=50%/>

This release contains contributions from (in alphabetical order):

Ali Asadi, Lee James O'Riordan, Trevor Vincent<|MERGE_RESOLUTION|>--- conflicted
+++ resolved
@@ -2,7 +2,6 @@
 
 ### New features since last release
 
-<<<<<<< HEAD
  * Add sparse Hamiltonian support to multi-node/multi-GPU adjoint methods. 
  [(#128)] (https://github.com/PennyLaneAI/pennylane-lightning-gpu/pull/128)
 
@@ -14,11 +13,10 @@
         ).sparse_matrix(wires.[::-1]),
     )
  ```
-=======
+ 
  * Add Sparse Hamiltonian support for expectation value calculation.
  [(#127)] (https://github.com/PennyLaneAI/pennylane-lightning-gpu/pull/127)
 
->>>>>>> 77abc0e7
 
 ### Breaking changes
 
@@ -33,10 +31,7 @@
 This release contains contributions from (in alphabetical order):
 
 Shuli Shu
-<<<<<<< HEAD
-=======
-
->>>>>>> 77abc0e7
+
 ---
 
 # Release 0.31.0
