# Release 0.27.0

### New features since last release

* Explicit support for `qml.SparseHamiltonian` using the adjoint gradient method.
  [(#72)](https://github.com/PennyLaneAI/pennylane-lightning-gpu/pull/72)

  This support allows users to explicitly make use of `qml.SparseHamiltonian` in expectation value calculations, and ensures the gradients can be taken efficiently.
  A user can now explicitly decide whether to decompose the Hamiltonian into separate Pauli-words, with evaluations happening over multiple GPUs, or convert the Hamiltonian directly to a sparse representation for evaluation on a single GPU. Depending on the Hamiltonian structure, a user may benefit from one method or the other.

  The workflow for decomposing a Hamiltonian is as:
  ```python
  obs_per_gpu = 1
  dev = qml.device("lightning.gpu", wires=num_wires, batch_obs=obs_per_gpu)

  H = sum([0.5*(i+1)*(qml.PauliZ(i)@qml.PauliZ(i+1)) for i in range(0, num_wires-1, 2)])

  @qml.qnode(dev, diff_method="adjoint")
  def circuit(params):
      for i in range(num_wires):
          qml.RX(params[i], i)
      return qml.expval(H)
  ```

  For the new `qml.SparseHamiltonian` support, the above script becomes:
  ```python
  dev = qml.device("lightning.gpu", wires=num_wires)
  H = sum([0.5*(i+1)*(qml.PauliZ(i)@qml.PauliZ(i+1)) for i in range(0, num_wires-1, 2)])
  H_sparse_matrix = qml.utils.sparse_hamiltonian(H, wires=range(num_wires))

  SpH = qml.SparseHamiltonian(H_sparse_matrix, wires=range(num_wires))

  @qml.qnode(dev, diff_method="adjoint")
  def circuit(params):
      for i in range(num_wires):
          qml.RX(params[i], i)
      return qml.expval(SpH)
  ```

* Enable building of python 3.11 wheels and upgrade python on CI/CD workflows to 3.8.
[(#71)](https://github.com/PennyLaneAI/pennylane-lightning/pull/71)

### Breaking changes

### Improvements

<<<<<<< HEAD
* Optimisation updates to custatevector integration including initialisation of state vectors on GPU, creation of fewer cublas, cusparse and custatevec handles and fewer calls to small data transfers between host and device. [(#73)](https://github.com/PennyLaneAI/pennylane-lightning-gpu/pull/73) 
=======
* Update `LightningGPU` device following changes in `LightningQubit` inheritance from `DefaultQubit` to `QubitDevice`.
[(#74)](https://github.com/PennyLaneAI/pennylane-lightning/pull/74)
>>>>>>> bba0cf55

### Documentation

### Bug fixes

* Ensure device fallback successfully carries through for 0 devices
[(#67)](https://github.com/PennyLaneAI/pennylane-lightning-gpu/pull/67)

* Fix void data type used in SparseSpMV
[(#69)](https://github.com/PennyLaneAI/pennylane-lightning-gpu/pull/69)

### Contributors

Amintor Dusko, Lee J. O'Riordan, Shuli Shu, Andreas Hehn, Ania Brown

---
# Release 0.26.2

### Bug fixes

* Fix reduction over batched & decomposed Hamiltonians in adjoint pipeline
[(#64)](https://github.com/PennyLaneAI/pennylane-lightning-gpu/pull/64)

### Contributors

Lee J. O'Riordan

---
# Release 0.26.1

### Bug fixes

* Ensure `qml.Hamiltonian` is auto-decomposed for the adjoint differentiation pipeline to avoid OOM errors.
[(#62)](https://github.com/PennyLaneAI/pennylane-lightning-gpu/pull/62)

### Contributors

Lee J. O'Riordan

---
# Release 0.26.0

### New features since last release

* Added native support for expval(H) in adjoint method. [(#52)](https://github.com/PennyLaneAI/pennylane-lightning-gpu/pull/52)

* Added cuSparse SpMV in expval(H) calculations. [(#52)](https://github.com/PennyLaneAI/pennylane-lightning-gpu/pull/52)

### Breaking changes

### Improvements

### Documentation

### Bug fixes

* Fix statistics method to support changes in qubit device API.
[(#55)](https://github.com/PennyLaneAI/pennylane-lightning-gpu/pull/55)

* Update Lightning tag to latest_release.
[(#51)](https://github.com/PennyLaneAI/pennylane-lightning-gpu/pull/51)

* Reintroduce dispatching support for `SingleExcitation` and `DoubleExcitation` gates in C++ layer.
[(#56)](https://github.com/PennyLaneAI/pennylane-lightning-gpu/pull/56)

### Contributors

This release contains contributions from (in alphabetical order):

Amintor Dusko, Lee James O'Riordan, Shuli Shu

---
# Release 0.25.0

### New features since last release

* Added support for multi-GPU adjoint observable batching. [(#27)](https://github.com/PennyLaneAI/pennylane-lightning-gpu/pull/27)

  This new feature allows users to batch their gradients over observables using the `adjoint` method. Assuming multiple GPUs on a host-system, this functionality can be enabled by adding the `batch_obs=True` argument when creating a device, such as:

  ```python
  dev = qml.device("lightning.gpu", wires=6, batch_obs=True)
  ...
  @qml.qnode(dev, diff_method="adjoint")
  def circuit(params):
    for idx,w in enumerate(dev.wires):
      qml.RX(params[idx], w)
    return [qml.expval(qml.PauliZ(i))  for i in range(dev.num_wires)]
  ```
For comparison, we can re-examine the benchmark script from the [Lightning GPU PennyLane blog post](https://pennylane.ai/blog/2022/07/lightning-fast-simulations-with-pennylane-and-the-nvidia-cuquantum-sdk/). Comparing with and without the multi-GPU supports on a machine with 4 A100 40GB GPUs shows a significant improvement over the single GPU run-times.

![image](https://user-images.githubusercontent.com/858615/184025758-7adeb433-5f7b-451a-bc72-ee3f7e321c49.png)

### Bug fixed

* Fix `test-cpp` Makefile rule to run the correct GPU-compiled executable [(#42)](https://github.com/PennyLaneAI/pennylane-lightning-gpu/pull/42)

### Bug fixes

* Updates to ensure compatibility with cuQuantum 22.0.7. [(#38)](https://github.com/PennyLaneAI/pennylane-lightning-gpu/pull/38)

* Bugfix for IsingZZ generator indices and adjoint tests. [(#40)](https://github.com/PennyLaneAI/pennylane-lightning-gpu/pull/40)

* Add RAII wrapping of custatevec handles to avoid GPU memory leaking of CUDA contexts [(#41)](https://github.com/PennyLaneAI/pennylane-lightning-gpu/pull/41)

* Updated capabilities dictionary to ensure finite-shots support is set to `True`. [(#34)](https://github.com/PennyLaneAI/pennylane-lightning-gpu/pull/34)

### Contributors

Lee James O'Riordan, Trevor Vincent

---

# Release 0.24.1

### Bug fixes

* Ensure diagonalizing gates are applied before sampling on GPU. [(#36)](https://github.com/PennyLaneAI/pennylane-lightning-gpu/pull/36)

### Contributors

This release contains contributions from (in alphabetical order):

Christina Lee, Lee James O'Riordan

---

# Release 0.24.0

### New features since last release

* Add a cuquantum-backed finite shot sampling method. [(#21)](https://github.com/PennyLaneAI/pennylane-lightning-gpu/pull/21)

* Add more cuquantum-backed gates (IsingXX/YY/ZZ, MultiRZ, SingleExcitation, ...). [(#28)](https://github.com/PennyLaneAI/pennylane-lightning-gpu/pull/28)

### Breaking changes

* Update `lightning.gpu` to build and run with the recent changes in `lightning.qubit`. This updates the GCC version and moves to C++20. [(#30)](https://github.com/PennyLaneAI/pennylane-lightning-gpu/pull/30)

### Improvements

* LightningGPU can be installed in-place to a Python environment via `pip install -e`. [(#26)](https://github.com/PennyLaneAI/pennylane-lightning-gpu/pull/26)

* CPU-only warnings are now more visible. [(#23)](https://github.com/PennyLaneAI/pennylane-lightning-gpu/pull/23)

### Documentation

### Bug fixes

* Fix jacobian tape with state preparation. [(#32)](https://github.com/PennyLaneAI/pennylane-lightning-gpu/pull/32)

### Contributors

This release contains contributions from (in alphabetical order):

Ali Asadi, Amintor Dusko, Chae-Yeun Park, Lee James O'Riordan, and Trevor Vincent

---

# Release 0.23.0

### Improvements
* Update builder and cuQuantum SDK support [(#10)](https://github.com/PennyLaneAI/pennylane-lightning-gpu/pull/10).

### Contributors

This release contains contributions from (in alphabetical order):
Ali Asadi, and Lee James O'Riordan

---

# Release 0.22.1
### Improvements
* Add `Identity` support [(#8)](https://github.com/PennyLaneAI/pennylane-lightning-gpu/pull/8).

---

# Release 0.22.0

* Formal release with NVIDIA cuQuantum SDK 1.0 support.

### Improvements

* Release semantic versioning matches PennyLane current release versioning.
[(#6)](https://github.com/PennyLaneAI/pennylane-lightning-gpu/pull/6)

### Bug fixes

* This release updates the cuQuantum function calls to match the SDK 1.0 release.
[(#6)](https://github.com/PennyLaneAI/pennylane-lightning-gpu/pull/6)


### Contributors

This release contains contributions from (in alphabetical order):
Ali Asadi, and Lee James O'Riordan

---

# Release 0.1.0

 * Initial release. The PennyLane-Lightning-GPU device adds support for CUDA-capable GPU simulation through use of the NVIDIA cuQuantum SDK.
This release supports all base operations, including the adjoint differentation method for expectation value calculations.

This device can be installed using `pip install pennylane-lightning[gpu]`, and requires both a NVIDIA CUDA installation and the cuQuantum SDK to operate. If the host system does not provide sufficient support, the device will fall-back to CPU-only operation.


As an example, the new device may be used as follows to calculate the forward pass of a circuit with 2 strongly-entangling layers and an expectation value per wire:

```python
import pennylane as qml
from pennylane import numpy as np
from pennylane.templates.layers import StronglyEntanglingLayers
from numpy.random import random

n_wires = 20
n_layers = 2

dev = qml.device("lightning.gpu", wires=n_wires)

@qml.qnode(dev, diff_method=None)
def circuit(weights):
    StronglyEntanglingLayers(weights, wires=list(range(n_wires)))
    return [qml.expval(qml.PauliZ(i)) for i in range(n_wires)]

params = np.random.random(StronglyEntanglingLayers.shape(n_layers=n_layers, n_wires=n_wires))
result = circuit(params)
```

One can also obtain the Jacobian of the above circuit using the adjoint differentiation method as:

```python
@qml.qnode(dev, diff_method="adjoint")
def circuit_adj(weights):
    StronglyEntanglingLayers(weights, wires=list(range(n_wires)))
    return [qml.expval(qml.PauliZ(i)) for i in range(n_wires)]

jac = qml.jacobian(circuit_adj)(params)
```

For the Jacobian evaluation, we see significant speed-ups for a single NVIDIA A100 GPU compared to the multi-threaded CPU-only implementation

<img src="https://raw.githubusercontent.com/PennyLaneAI/pennylane-lightning-gpu/main/doc/_static/lightning_gpu_initial_bm.png" width=50%/>

This release contains contributions from (in alphabetical order):

Ali Asadi, Lee James O'Riordan, Trevor Vincent<|MERGE_RESOLUTION|>--- conflicted
+++ resolved
@@ -44,12 +44,9 @@
 
 ### Improvements
 
-<<<<<<< HEAD
 * Optimisation updates to custatevector integration including initialisation of state vectors on GPU, creation of fewer cublas, cusparse and custatevec handles and fewer calls to small data transfers between host and device. [(#73)](https://github.com/PennyLaneAI/pennylane-lightning-gpu/pull/73) 
-=======
 * Update `LightningGPU` device following changes in `LightningQubit` inheritance from `DefaultQubit` to `QubitDevice`.
 [(#74)](https://github.com/PennyLaneAI/pennylane-lightning/pull/74)
->>>>>>> bba0cf55
 
 ### Documentation
 
