--- conflicted
+++ resolved
@@ -2,7 +2,6 @@
 
 ### New features since last release
 
-<<<<<<< HEAD
  * Add multi-node/multi-GPU support to measurement methods, including `expval`, `generate_samples` and `probability`.
  [(#116)] (https://github.com/PennyLaneAI/pennylane-lightning-gpu/pull/116)
 
@@ -38,7 +37,6 @@
  if rank == 0:
     print(probs)
  ```
-=======
 * Add multi-node/multi-gpu support to gate operation.
   [(#112)](https://github.com/PennyLaneAI/pennylane-lightning-gpu/pull/112)
 
@@ -57,7 +55,6 @@
   local_state_vector = circuit_mpi()
   print(local_state_vector)
   ``` 
->>>>>>> 1e72b678
 
 ### Breaking changes
 
