--- conflicted
+++ resolved
@@ -18,11 +18,7 @@
 
 ### Contributors
 
-<<<<<<< HEAD
-Amintor Dusko
-=======
-Shuli Shu
->>>>>>> fa9809b7
+Amintor Dusko, Shuli Shu
 
 ---
 # Release 0.26.2
