--- conflicted
+++ resolved
@@ -7,33 +7,37 @@
 
 ### Breaking changes
 
-- Deprecate Python 3.7 wheels.
+* Deprecate Python 3.7 wheels.
 [(#75)](https://github.com/PennyLaneAI/pennylane-lightning-gpu/pull/75)
 
 ### Improvements
 
-- Add support for CI checks.
+* `lightning.gpu` is decoupled from Numpy layer during initialization and execution
+and change lightning.gpu to inherit from QubitDevice instead of LightningQubit.
+[(#70)](https://github.com/PennyLaneAI/pennylane-lightning-gpu/pull/70)
+
+* Update `LightningGPU` device following changes in `LightningQubit` inheritance from `DefaultQubit` to `QubitDevice`.
+[(#70)](https://github.com/PennyLaneAI/pennylane-lightning/pull/70)
+
+
+* Add support for CI checks.
 [(#76)](https://github.com/PennyLaneAI/pennylane-lightning-gpu/pull/76)
 
-- Implement improved `stopping_condition` method, and make Linux wheel builds more performant.
+* Implement improved `stopping_condition` method, and make Linux wheel builds more performant.
 [(#77)](https://github.com/PennyLaneAI/pennylane-lightning-gpu/pull/77)
 
 ### Documentation
 
 ### Bug fixes
 
-- Pin CMake to 3.24.x in wheel-builder to avoid Python not found error in CMake 3.25.
+* Pin CMake to 3.24.x in wheel-builder to avoid Python not found error in CMake 3.25.
 [(#75)](https://github.com/PennyLaneAI/pennylane-lightning-gpu/pull/75)
 
 ### Contributors
 
 This release contains contributions from (in alphabetical order):
 
-<<<<<<< HEAD
-Lee J. O'Riordan, Shuli Shu
-=======
-Amintor Dusko, Lee J. O'Riordan.
->>>>>>> 324e3d0b
+Amintor Dusko, Lee J. O'Riordan, Shuli Shu.
 
 ---
 # Release 0.27.0
@@ -81,14 +85,6 @@
 ### Breaking changes
 
 ### Improvements
-
-* `lightning.gpu` is decoupled from Numpy layer during initialization and execution
-and change lightning.gpu to inherit from QubitDevice instead of LightningQubit.
-[(#70)](https://github.com/PennyLaneAI/pennylane-lightning-gpu/pull/70)
-
-* Update `LightningGPU` device following changes in `LightningQubit` inheritance from `DefaultQubit` to `QubitDevice`.
-[(#74)](https://github.com/PennyLaneAI/pennylane-lightning/pull/74)
-
 ### Documentation
 
 ### Bug fixes
