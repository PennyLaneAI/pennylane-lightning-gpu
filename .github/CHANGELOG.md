# Release 0.26.0-dev

### New features since last release

* Added native support for expval(H) in adjoint method. [(#52)](https://github.com/PennyLaneAI/pennylane-lightning-gpu/pull/52) 
* Added cuSparse SpMV in expval(H) calculations. [(#52)](https://github.com/PennyLaneAI/pennylane-lightning-gpu/pull/52) 

### Breaking changes

### Improvements

### Documentation

### Bug fixes

* Fix statistics method to support changes in qubit device API.
[(#55)](https://github.com/PennyLaneAI/pennylane-lightning-gpu/pull/55)

* Update Lightning tag to latest_release.
[(#51)](https://github.com/PennyLaneAI/pennylane-lightning-gpu/pull/51)

* Reintroduce dispatching support for `SingleExcitation` and `DoubleExcitation` gates in C++ layer.
[(#56)](https://github.com/PennyLaneAI/pennylane-lightning-gpu/pull/56)

### Contributors

This release contains contributions from (in alphabetical order):

<<<<<<< HEAD
Amintor Dusko, Lee James O'Riordan, Shuli Shu
=======
Amintor Dusko, Lee James O'Riordan
>>>>>>> c688aacb

---
# Release 0.25.0

### New features since last release

* Added support for multi-GPU adjoint observable batching. [(#27)](https://github.com/PennyLaneAI/pennylane-lightning-gpu/pull/27)

  This new feature allows users to batch their gradients over observables using the `adjoint` method. Assuming multiple GPUs on a host-system, this functionality can be enabled by adding the `batch_obs=True` argument when creating a device, such as:

  ```python
  dev = qml.device("lightning.gpu", wires=6, batch_obs=True)
  ...
  @qml.qnode(dev, diff_method="adjoint")
  def circuit(params):
    for idx,w in enumerate(dev.wires):
      qml.RX(params[idx], w)
    return [qml.expval(qml.PauliZ(i))  for i in range(dev.num_wires)]
  ```
For comparison, we can re-examine the benchmark script from the [Lightning GPU PennyLane blog post](https://pennylane.ai/blog/2022/07/lightning-fast-simulations-with-pennylane-and-the-nvidia-cuquantum-sdk/). Comparing with and without the multi-GPU supports on a machine with 4 A100 40GB GPUs shows a significant improvement over the single GPU run-times.

![image](https://user-images.githubusercontent.com/858615/184025758-7adeb433-5f7b-451a-bc72-ee3f7e321c49.png)

### Bug fixed

* Fix `test-cpp` Makefile rule to run the correct GPU-compiled executable [(#42)](https://github.com/PennyLaneAI/pennylane-lightning-gpu/pull/42)

### Bug fixes

* Updates to ensure compatibility with cuQuantum 22.0.7. [(#38)](https://github.com/PennyLaneAI/pennylane-lightning-gpu/pull/38)

* Bugfix for IsingZZ generator indices and adjoint tests. [(#40)](https://github.com/PennyLaneAI/pennylane-lightning-gpu/pull/40)

* Add RAII wrapping of custatevec handles to avoid GPU memory leaking of CUDA contexts [(#41)](https://github.com/PennyLaneAI/pennylane-lightning-gpu/pull/41)

* Updated capabilities dictionary to ensure finite-shots support is set to `True`. [(#34)](https://github.com/PennyLaneAI/pennylane-lightning-gpu/pull/34)

### Contributors

Lee James O'Riordan, Trevor Vincent

---

# Release 0.24.1

### Bug fixes

* Ensure diagonalizing gates are applied before sampling on GPU. [(#36)](https://github.com/PennyLaneAI/pennylane-lightning-gpu/pull/36)

### Contributors

This release contains contributions from (in alphabetical order):

Christina Lee, Lee James O'Riordan

---

# Release 0.24.0

### New features since last release

* Add a cuquantum-backed finite shot sampling method. [(#21)](https://github.com/PennyLaneAI/pennylane-lightning-gpu/pull/21)

* Add more cuquantum-backed gates (IsingXX/YY/ZZ, MultiRZ, SingleExcitation, ...). [(#28)](https://github.com/PennyLaneAI/pennylane-lightning-gpu/pull/28)

### Breaking changes

* Update `lightning.gpu` to build and run with the recent changes in `lightning.qubit`. This updates the GCC version and moves to C++20. [(#30)](https://github.com/PennyLaneAI/pennylane-lightning-gpu/pull/30)

### Improvements

* LightningGPU can be installed in-place to a Python environment via `pip install -e`. [(#26)](https://github.com/PennyLaneAI/pennylane-lightning-gpu/pull/26)

* CPU-only warnings are now more visible. [(#23)](https://github.com/PennyLaneAI/pennylane-lightning-gpu/pull/23)

### Documentation

### Bug fixes

* Fix jacobian tape with state preparation. [(#32)](https://github.com/PennyLaneAI/pennylane-lightning-gpu/pull/32)

### Contributors

This release contains contributions from (in alphabetical order):

Ali Asadi, Amintor Dusko, Chae-Yeun Park, Lee James O'Riordan, and Trevor Vincent

---

# Release 0.23.0

### Improvements
* Update builder and cuQuantum SDK support [(#10)](https://github.com/PennyLaneAI/pennylane-lightning-gpu/pull/10).

### Contributors

This release contains contributions from (in alphabetical order):
Ali Asadi, and Lee James O'Riordan

---

# Release 0.22.1
### Improvements
* Add `Identity` support [(#8)](https://github.com/PennyLaneAI/pennylane-lightning-gpu/pull/8).

---

# Release 0.22.0

* Formal release with NVIDIA cuQuantum SDK 1.0 support.

### Improvements

* Release semantic versioning matches PennyLane current release versioning.
[(#6)](https://github.com/PennyLaneAI/pennylane-lightning-gpu/pull/6)

### Bug fixes

* This release updates the cuQuantum function calls to match the SDK 1.0 release.
[(#6)](https://github.com/PennyLaneAI/pennylane-lightning-gpu/pull/6)


### Contributors

This release contains contributions from (in alphabetical order):
Ali Asadi, and Lee James O'Riordan

---

# Release 0.1.0

 * Initial release. The PennyLane-Lightning-GPU device adds support for CUDA-capable GPU simulation through use of the NVIDIA cuQuantum SDK.
This release supports all base operations, including the adjoint differentation method for expectation value calculations.

This device can be installed using `pip install pennylane-lightning[gpu]`, and requires both a NVIDIA CUDA installation and the cuQuantum SDK to operate. If the host system does not provide sufficient support, the device will fall-back to CPU-only operation.


As an example, the new device may be used as follows to calculate the forward pass of a circuit with 2 strongly-entangling layers and an expectation value per wire:

```python
import pennylane as qml
from pennylane import numpy as np
from pennylane.templates.layers import StronglyEntanglingLayers
from numpy.random import random

n_wires = 20
n_layers = 2

dev = qml.device("lightning.gpu", wires=n_wires)

@qml.qnode(dev, diff_method=None)
def circuit(weights):
    StronglyEntanglingLayers(weights, wires=list(range(n_wires)))
    return [qml.expval(qml.PauliZ(i)) for i in range(n_wires)]

params = np.random.random(StronglyEntanglingLayers.shape(n_layers=n_layers, n_wires=n_wires)) 
result = circuit(params)
```

One can also obtain the Jacobian of the above circuit using the adjoint differentiation method as:

```python
@qml.qnode(dev, diff_method="adjoint")
def circuit_adj(weights):
    StronglyEntanglingLayers(weights, wires=list(range(n_wires)))
    return [qml.expval(qml.PauliZ(i)) for i in range(n_wires)]

jac = qml.jacobian(circuit_adj)(params)
```

For the Jacobian evaluation, we see significant speed-ups for a single NVIDIA A100 GPU compared to the multi-threaded CPU-only implementation

<img src="https://raw.githubusercontent.com/PennyLaneAI/pennylane-lightning-gpu/main/doc/_static/lightning_gpu_initial_bm.png" width=50%/>

This release contains contributions from (in alphabetical order):

Ali Asadi, Lee James O'Riordan, Trevor Vincent<|MERGE_RESOLUTION|>--- conflicted
+++ resolved
@@ -26,11 +26,7 @@
 
 This release contains contributions from (in alphabetical order):
 
-<<<<<<< HEAD
 Amintor Dusko, Lee James O'Riordan, Shuli Shu
-=======
-Amintor Dusko, Lee James O'Riordan
->>>>>>> c688aacb
 
 ---
 # Release 0.25.0
