--- conflicted
+++ resolved
@@ -1,5 +1,4 @@
-<<<<<<< HEAD
-# Release 0.24.1
+# Release 0.25.0-dev
 
 ### Bug fixes
 
@@ -14,9 +13,7 @@
 ---
 
 # Release 0.24.0
-=======
-# Release 0.25.0-dev
->>>>>>> b4cb5c3c
+
 
 ### New features since last release
 
