# Release 0.29.0-dev

### New features since last release

### Breaking changes

### Improvements

* Update `inv()` to `qml.adjoint()` in Python tests following recent changes in Pennylane.
 [(#88)](https://github.com/PennyLaneAI/pennylane-lightning-gpu/pull/88)
### Documentation

### Bug fixes

<<<<<<< HEAD
* Limit Numpy version to avoid conflicts with Autograd.
[(#89)](https://github.com/PennyLaneAI/pennylane-lightning-gpu/pull/89)
=======
>>>>>>> fcdb2820

### Contributors

This release contains contributions from (in alphabetical order):

<<<<<<< HEAD
Amintor Dusko
=======
Shuli Shu
>>>>>>> fcdb2820

---

# Release 0.28.1

### Bug fixes

* Downgrade CUDA compiler for wheels to avoid compatibility issues with older runtimes.
 [(#87)](https://github.com/PennyLaneAI/pennylane-lightning-gpu/pull/87)

* Add header `unordered_map` to `util/cuda_helpers.hpp`.
 [(#86)](https://github.com/PennyLaneAI/pennylane-lightning-gpu/pull/86)

### Contributors

This release contains contributions from (in alphabetical order):

Lee James O'Riordan, Feng Wang

---

# Release 0.28.0

### New features since last release

* Add customized CUDA kernels for statevector initialization to cpp layer.
[(#70)](https://github.com/PennyLaneAI/pennylane-lightning-gpu/pull/70)

### Breaking changes

* Deprecate `_state` and `_pre_rotated_state` and refactor `syncH2D` and `syncD2H`.
[(#70)](https://github.com/PennyLaneAI/pennylane-lightning-gpu/pull/70)

The refactor on `syncH2D` and `syncD2H` allows users to explicitly access and update statevector data
on device when needed and could reduce the unnecessary memory allocation on host.

The workflow for `syncH2D` is:
```python
dev = qml.device('lightning.gpu', wires=3)
obs = qml.Identity(0) @ qml.PauliX(1) @ qml.PauliY(2)
obs1 = qml.Identity(1)
H = qml.Hamiltonian([1.0, 1.0], [obs1, obs])
state_vector = np.array([0.0 + 0.0j, 0.0 + 0.1j, 0.1 + 0.1j, 0.1 + 0.2j,
                0.2 + 0.2j, 0.3 + 0.3j, 0.3 + 0.4j, 0.4 + 0.5j,], dtype=np.complex64,)
dev.syncH2D(state_vector)
res = dev.expval(H)
```

The workflow for `syncD2H` is:
```python
dev = qml.device('lightning.gpu', wires=num_wires)
dev.apply([qml.PauliX(wires=[0])])
state_vector = np.zeros(2**dev.num_wires).astype(dev.C_DTYPE)
dev.syncD2H(state_vector)
```

* Deprecate Python 3.7 wheels.
[(#75)](https://github.com/PennyLaneAI/pennylane-lightning-gpu/pull/75)

- Change the signature of the `DefaultQubit.signature` method from

  ```python
  def statistics(self, observables, shot_range=None, bin_size=None, circuit=None):
  ```

  to

  ```python
  def statistics(self, circuit: QuantumScript, shot_range=None, bin_size=None):
  ```

### Improvements

* `lightning.gpu` is decoupled from Numpy layer during initialization and execution
and change `lightning.gpu` to inherit from `QubitDevice` instead of `LightningQubit`.
[(#70)](https://github.com/PennyLaneAI/pennylane-lightning-gpu/pull/70)

* Add support for CI checks.
[(#76)](https://github.com/PennyLaneAI/pennylane-lightning-gpu/pull/76)

* Implement improved `stopping_condition` method, and make Linux wheel builds more performant.
[(#77)](https://github.com/PennyLaneAI/pennylane-lightning-gpu/pull/77)

### Bug fixes

* Fix wheel-builder to pin CUDA version to 11.8 instead of latest.
[(#83)](https://github.com/PennyLaneAI/pennylane-lightning-gpu/pull/83)

* Pin CMake to 3.24.x in wheel-builder to avoid Python not found error in CMake 3.25.
[(#75)](https://github.com/PennyLaneAI/pennylane-lightning-gpu/pull/75)

* Fix data copy method in the state() method.
[(#82)](https://github.com/PennyLaneAI/pennylane-lightning-gpu/pull/82)

### Contributors

This release contains contributions from (in alphabetical order):

Amintor Dusko, Lee J. O'Riordan, Shuli Shu

---

# Release 0.27.0

### New features since last release

* Explicit support for `qml.SparseHamiltonian` using the adjoint gradient method.
  [(#72)](https://github.com/PennyLaneAI/pennylane-lightning-gpu/pull/72)

  This support allows users to explicitly make use of `qml.SparseHamiltonian` in expectation value calculations, and ensures the gradients can be taken efficiently.
  A user can now explicitly decide whether to decompose the Hamiltonian into separate Pauli-words, with evaluations happening over multiple GPUs, or convert the Hamiltonian directly to a sparse representation for evaluation on a single GPU. Depending on the Hamiltonian structure, a user may benefit from one method or the other.

  The workflow for decomposing a Hamiltonian is as:
  ```python
  obs_per_gpu = 1
  dev = qml.device("lightning.gpu", wires=num_wires, batch_obs=obs_per_gpu)

  H = sum([0.5*(i+1)*(qml.PauliZ(i)@qml.PauliZ(i+1)) for i in range(0, num_wires-1, 2)])

  @qml.qnode(dev, diff_method="adjoint")
  def circuit(params):
      for i in range(num_wires):
          qml.RX(params[i], i)
      return qml.expval(H)
  ```

  For the new `qml.SparseHamiltonian` support, the above script becomes:
  ```python
  dev = qml.device("lightning.gpu", wires=num_wires)
  H = sum([0.5*(i+1)*(qml.PauliZ(i)@qml.PauliZ(i+1)) for i in range(0, num_wires-1, 2)])
  H_sparse_matrix = qml.utils.sparse_hamiltonian(H, wires=range(num_wires))

  SpH = qml.SparseHamiltonian(H_sparse_matrix, wires=range(num_wires))

  @qml.qnode(dev, diff_method="adjoint")
  def circuit(params):
      for i in range(num_wires):
          qml.RX(params[i], i)
      return qml.expval(SpH)
  ```

* Enable building of python 3.11 wheels and upgrade python on CI/CD workflows to 3.8.
[(#71)](https://github.com/PennyLaneAI/pennylane-lightning/pull/71)

### Improvements

* Update `LightningGPU` device following changes in `LightningQubit` inheritance from `DefaultQubit` to `QubitDevice`.
[(#74)](https://github.com/PennyLaneAI/pennylane-lightning/pull/74)

### Bug fixes

* Ensure device fallback successfully carries through for 0 devices
[(#67)](https://github.com/PennyLaneAI/pennylane-lightning-gpu/pull/67)

* Fix void data type used in SparseSpMV
[(#69)](https://github.com/PennyLaneAI/pennylane-lightning-gpu/pull/69)

### Contributors

Amintor Dusko, Lee J. O'Riordan, Shuli Shu

---

# Release 0.26.2

### Bug fixes

* Fix reduction over batched & decomposed Hamiltonians in adjoint pipeline
[(#64)](https://github.com/PennyLaneAI/pennylane-lightning-gpu/pull/64)

### Contributors

Lee J. O'Riordan

---

# Release 0.26.1

### Bug fixes

* Ensure `qml.Hamiltonian` is auto-decomposed for the adjoint differentiation pipeline to avoid OOM errors.
[(#62)](https://github.com/PennyLaneAI/pennylane-lightning-gpu/pull/62)

### Contributors

Lee J. O'Riordan

---

# Release 0.26.0

### New features since last release

* Added native support for expval(H) in adjoint method. [(#52)](https://github.com/PennyLaneAI/pennylane-lightning-gpu/pull/52)

* Added cuSparse SpMV in expval(H) calculations. [(#52)](https://github.com/PennyLaneAI/pennylane-lightning-gpu/pull/52)

### Bug fixes

* Fix statistics method to support changes in qubit device API.
[(#55)](https://github.com/PennyLaneAI/pennylane-lightning-gpu/pull/55)

* Update Lightning tag to latest_release.
[(#51)](https://github.com/PennyLaneAI/pennylane-lightning-gpu/pull/51)

* Reintroduce dispatching support for `SingleExcitation` and `DoubleExcitation` gates in C++ layer.
[(#56)](https://github.com/PennyLaneAI/pennylane-lightning-gpu/pull/56)

### Contributors

This release contains contributions from (in alphabetical order):

Amintor Dusko, Lee James O'Riordan, Shuli Shu

---

# Release 0.25.0

### New features since last release

* Added support for multi-GPU adjoint observable batching. [(#27)](https://github.com/PennyLaneAI/pennylane-lightning-gpu/pull/27)

  This new feature allows users to batch their gradients over observables using the `adjoint` method. Assuming multiple GPUs on a host-system, this functionality can be enabled by adding the `batch_obs=True` argument when creating a device, such as:

  ```python
  dev = qml.device("lightning.gpu", wires=6, batch_obs=True)
  ...
  @qml.qnode(dev, diff_method="adjoint")
  def circuit(params):
    for idx,w in enumerate(dev.wires):
      qml.RX(params[idx], w)
    return [qml.expval(qml.PauliZ(i))  for i in range(dev.num_wires)]
  ```
For comparison, we can re-examine the benchmark script from the [Lightning GPU PennyLane blog post](https://pennylane.ai/blog/2022/07/lightning-fast-simulations-with-pennylane-and-the-nvidia-cuquantum-sdk/). Comparing with and without the multi-GPU supports on a machine with 4 A100 40GB GPUs shows a significant improvement over the single GPU run-times.

![image](https://user-images.githubusercontent.com/858615/184025758-7adeb433-5f7b-451a-bc72-ee3f7e321c49.png)

### Bug fixes

* Fix `test-cpp` Makefile rule to run the correct GPU-compiled executable [(#42)](https://github.com/PennyLaneAI/pennylane-lightning-gpu/pull/42)

* Updates to ensure compatibility with cuQuantum 22.0.7. [(#38)](https://github.com/PennyLaneAI/pennylane-lightning-gpu/pull/38)

* Bugfix for IsingZZ generator indices and adjoint tests. [(#40)](https://github.com/PennyLaneAI/pennylane-lightning-gpu/pull/40)

* Add RAII wrapping of custatevec handles to avoid GPU memory leaking of CUDA contexts [(#41)](https://github.com/PennyLaneAI/pennylane-lightning-gpu/pull/41)

* Updated capabilities dictionary to ensure finite-shots support is set to `True`. [(#34)](https://github.com/PennyLaneAI/pennylane-lightning-gpu/pull/34)

### Contributors

Lee James O'Riordan, Trevor Vincent

---

# Release 0.24.1

### Bug fixes

* Ensure diagonalizing gates are applied before sampling on GPU. [(#36)](https://github.com/PennyLaneAI/pennylane-lightning-gpu/pull/36)

### Contributors

This release contains contributions from (in alphabetical order):

Christina Lee, Lee James O'Riordan

---

# Release 0.24.0

### New features since last release

* Add a cuquantum-backed finite shot sampling method. [(#21)](https://github.com/PennyLaneAI/pennylane-lightning-gpu/pull/21)

* Add more cuquantum-backed gates (IsingXX/YY/ZZ, MultiRZ, SingleExcitation, ...). [(#28)](https://github.com/PennyLaneAI/pennylane-lightning-gpu/pull/28)

### Breaking changes

* Update `lightning.gpu` to build and run with the recent changes in `lightning.qubit`. This updates the GCC version and moves to C++20. [(#30)](https://github.com/PennyLaneAI/pennylane-lightning-gpu/pull/30)

### Improvements

* LightningGPU can be installed in-place to a Python environment via `pip install -e`. [(#26)](https://github.com/PennyLaneAI/pennylane-lightning-gpu/pull/26)

* CPU-only warnings are now more visible. [(#23)](https://github.com/PennyLaneAI/pennylane-lightning-gpu/pull/23)

### Bug fixes

* Fix jacobian tape with state preparation. [(#32)](https://github.com/PennyLaneAI/pennylane-lightning-gpu/pull/32)

### Contributors

This release contains contributions from (in alphabetical order):

Ali Asadi, Amintor Dusko, Chae-Yeun Park, Lee James O'Riordan, and Trevor Vincent

---

# Release 0.23.0

### Improvements

* Update builder and cuQuantum SDK support [(#10)](https://github.com/PennyLaneAI/pennylane-lightning-gpu/pull/10).

### Contributors

This release contains contributions from (in alphabetical order):
Ali Asadi, and Lee James O'Riordan

---

# Release 0.22.1

### Improvements

* Add `Identity` support [(#8)](https://github.com/PennyLaneAI/pennylane-lightning-gpu/pull/8).

### Contributor

This release contains contributions from (in alphabetical order):
Lee James O'Riordan

---

# Release 0.22.0

* Formal release with NVIDIA cuQuantum SDK 1.0 support.

### Improvements

* Release semantic versioning matches PennyLane current release versioning.
[(#6)](https://github.com/PennyLaneAI/pennylane-lightning-gpu/pull/6)

### Bug fixes

* This release updates the cuQuantum function calls to match the SDK 1.0 release.
[(#6)](https://github.com/PennyLaneAI/pennylane-lightning-gpu/pull/6)

### Contributors

This release contains contributions from (in alphabetical order):
Ali Asadi, and Lee James O'Riordan

---

# Release 0.1.0

 * Initial release. The PennyLane-Lightning-GPU device adds support for CUDA-capable GPU simulation through use of the NVIDIA cuQuantum SDK.
This release supports all base operations, including the adjoint differentation method for expectation value calculations.

This device can be installed using `pip install pennylane-lightning[gpu]`, and requires both a NVIDIA CUDA installation and the cuQuantum SDK to operate. If the host system does not provide sufficient support, the device will fall-back to CPU-only operation.


As an example, the new device may be used as follows to calculate the forward pass of a circuit with 2 strongly-entangling layers and an expectation value per wire:

```python
import pennylane as qml
from pennylane import numpy as np
from pennylane.templates.layers import StronglyEntanglingLayers
from numpy.random import random

n_wires = 20
n_layers = 2

dev = qml.device("lightning.gpu", wires=n_wires)

@qml.qnode(dev, diff_method=None)
def circuit(weights):
    StronglyEntanglingLayers(weights, wires=list(range(n_wires)))
    return [qml.expval(qml.PauliZ(i)) for i in range(n_wires)]

params = np.random.random(StronglyEntanglingLayers.shape(n_layers=n_layers, n_wires=n_wires))
result = circuit(params)
```

One can also obtain the Jacobian of the above circuit using the adjoint differentiation method as:

```python
@qml.qnode(dev, diff_method="adjoint")
def circuit_adj(weights):
    StronglyEntanglingLayers(weights, wires=list(range(n_wires)))
    return [qml.expval(qml.PauliZ(i)) for i in range(n_wires)]

jac = qml.jacobian(circuit_adj)(params)
```

For the Jacobian evaluation, we see significant speed-ups for a single NVIDIA A100 GPU compared to the multi-threaded CPU-only implementation

<img src="https://raw.githubusercontent.com/PennyLaneAI/pennylane-lightning-gpu/main/doc/_static/lightning_gpu_initial_bm.png" width=50%/>

This release contains contributions from (in alphabetical order):

Ali Asadi, Lee James O'Riordan, Trevor Vincent<|MERGE_RESOLUTION|>--- conflicted
+++ resolved
@@ -8,25 +8,19 @@
 
 * Update `inv()` to `qml.adjoint()` in Python tests following recent changes in Pennylane.
  [(#88)](https://github.com/PennyLaneAI/pennylane-lightning-gpu/pull/88)
+ 
 ### Documentation
 
 ### Bug fixes
 
-<<<<<<< HEAD
 * Limit Numpy version to avoid conflicts with Autograd.
 [(#89)](https://github.com/PennyLaneAI/pennylane-lightning-gpu/pull/89)
-=======
->>>>>>> fcdb2820
-
-### Contributors
-
-This release contains contributions from (in alphabetical order):
-
-<<<<<<< HEAD
-Amintor Dusko
-=======
-Shuli Shu
->>>>>>> fcdb2820
+
+### Contributors
+
+This release contains contributions from (in alphabetical order):
+
+Amintor Dusko, Shuli Shu
 
 ---
 
