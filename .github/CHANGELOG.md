# Release 0.25.0-dev

---

# Release 0.24.1

### Bug fixes

* Ensure diagonalizing gates are applied before sampling on GPU. [(#36)](https://github.com/PennyLaneAI/pennylane-lightning-gpu/pull/36)

### Contributors

This release contains contributions from (in alphabetical order):

Christina Lee, Lee James O'Riordan

---

# Release 0.24.0


### New features since last release

* Add a cuquantum-backed finite shot sampling method. [(#21)](https://github.com/PennyLaneAI/pennylane-lightning-gpu/pull/21)

* Add more cuquantum-backed gates (IsingXX/YY/ZZ, MultiRZ, SingleExcitation, ...). [(#28)](https://github.com/PennyLaneAI/pennylane-lightning-gpu/pull/28)

### Breaking changes

* Update `lightning.gpu` to build and run with the recent changes in `lightning.qubit`. This updates the GCC version and moves to C++20. [(#30)](https://github.com/PennyLaneAI/pennylane-lightning-gpu/pull/30)

### Improvements

* LightningGPU can be installed in-place to a Python environment via `pip install -e`. [(#26)](https://github.com/PennyLaneAI/pennylane-lightning-gpu/pull/26)

* CPU-only warnings are now more visible. [(#23)](https://github.com/PennyLaneAI/pennylane-lightning-gpu/pull/23)

### Documentation

### Bug fixes

<<<<<<< HEAD
* Updates to ensure compatibility with cuQuantum 22.0.7 [(#38)](https://github.com/PennyLaneAI/pennylane-lightning-gpu/pull/38)
=======
* Fix jacobian tape with state preparation. [(#32)](https://github.com/PennyLaneAI/pennylane-lightning-gpu/pull/32)
>>>>>>> cd4a8cc9

### Contributors

---

# Release 0.24.0

### New features since last release

* Add a cuquantum-backed finite shot sampling method. [(#21)](https://github.com/PennyLaneAI/pennylane-lightning-gpu/pull/21)

* Add more cuquantum-backed gates (IsingXX/YY/ZZ, MultiRZ, SingleExcitation, ...). [(#28)](https://github.com/PennyLaneAI/pennylane-lightning-gpu/pull/28)

### Breaking changes

* Update `lightning.gpu` to build and run with the recent changes in `lightning.qubit`. This updates the GCC version and moves to C++20. [(#30)](https://github.com/PennyLaneAI/pennylane-lightning-gpu/pull/30)

### Improvements

* LightningGPU can be installed in-place to a Python environment via `pip install -e`. [(#26)](https://github.com/PennyLaneAI/pennylane-lightning-gpu/pull/26)

* CPU-only warnings are now more visible. [(#23)](https://github.com/PennyLaneAI/pennylane-lightning-gpu/pull/23)

### Documentation

### Bug fixes

* Fix jacobian tape with state preparation. [(#32)](https://github.com/PennyLaneAI/pennylane-lightning-gpu/pull/32)

### Contributors

This release contains contributions from (in alphabetical order):

Ali Asadi, Amintor Dusko, Chae-Yeun Park, Lee James O'Riordan, and Trevor Vincent

---

# Release 0.23.0

### Improvements
* Update builder and cuQuantum SDK support [(#10)](https://github.com/PennyLaneAI/pennylane-lightning-gpu/pull/10).

### Contributors

This release contains contributions from (in alphabetical order):
Ali Asadi, and Lee James O'Riordan

---

# Release 0.22.1
### Improvements
* Add `Identity` support [(#8)](https://github.com/PennyLaneAI/pennylane-lightning-gpu/pull/8).

---

# Release 0.22.0

* Formal release with NVIDIA cuQuantum SDK 1.0 support.

### Improvements

* Release semantic versioning matches PennyLane current release versioning.
[(#6)](https://github.com/PennyLaneAI/pennylane-lightning-gpu/pull/6)

### Bug fixes

* This release updates the cuQuantum function calls to match the SDK 1.0 release.
[(#6)](https://github.com/PennyLaneAI/pennylane-lightning-gpu/pull/6)


### Contributors

This release contains contributions from (in alphabetical order):
Ali Asadi, and Lee James O'Riordan

---

# Release 0.1.0

 * Initial release. The PennyLane-Lightning-GPU device adds support for CUDA-capable GPU simulation through use of the NVIDIA cuQuantum SDK.
This release supports all base operations, including the adjoint differentation method for expectation value calculations.

This device can be installed using `pip install pennylane-lightning[gpu]`, and requires both a NVIDIA CUDA installation and the cuQuantum SDK to operate. If the host system does not provide sufficient support, the device will fall-back to CPU-only operation.


As an example, the new device may be used as follows to calculate the forward pass of a circuit with 2 strongly-entangling layers and an expectation value per wire:

```python
import pennylane as qml
from pennylane import numpy as np
from pennylane.templates.layers import StronglyEntanglingLayers
from numpy.random import random

n_wires = 20
n_layers = 2

dev = qml.device("lightning.gpu", wires=n_wires)

@qml.qnode(dev, diff_method=None)
def circuit(weights):
    StronglyEntanglingLayers(weights, wires=list(range(n_wires)))
    return [qml.expval(qml.PauliZ(i)) for i in range(n_wires)]

params = np.random.random(StronglyEntanglingLayers.shape(n_layers=n_layers, n_wires=n_wires)) 
result = circuit(params)
```

One can also obtain the Jacobian of the above circuit using the adjoint differentiation method as:

```python
@qml.qnode(dev, diff_method="adjoint")
def circuit_adj(weights):
    StronglyEntanglingLayers(weights, wires=list(range(n_wires)))
    return [qml.expval(qml.PauliZ(i)) for i in range(n_wires)]

jac = qml.jacobian(circuit_adj)(params)
```

For the Jacobian evaluation, we see significant speed-ups for a single NVIDIA A100 GPU compared to the multi-threaded CPU-only implementation

<img src="https://raw.githubusercontent.com/PennyLaneAI/pennylane-lightning-gpu/main/doc/_static/lightning_gpu_initial_bm.png" width=50%/>

This release contains contributions from (in alphabetical order):

Ali Asadi, Lee James O'Riordan, Trevor Vincent<|MERGE_RESOLUTION|>--- conflicted
+++ resolved
@@ -1,4 +1,12 @@
 # Release 0.25.0-dev
+
+### Bug fixes
+
+* Updates to ensure compatibility with cuQuantum 22.0.7 [(#38)](https://github.com/PennyLaneAI/pennylane-lightning-gpu/pull/38)
+
+### Contributors
+
+Lee James O'Riordan
 
 ---
 
@@ -13,39 +21,6 @@
 This release contains contributions from (in alphabetical order):
 
 Christina Lee, Lee James O'Riordan
-
----
-
-# Release 0.24.0
-
-
-### New features since last release
-
-* Add a cuquantum-backed finite shot sampling method. [(#21)](https://github.com/PennyLaneAI/pennylane-lightning-gpu/pull/21)
-
-* Add more cuquantum-backed gates (IsingXX/YY/ZZ, MultiRZ, SingleExcitation, ...). [(#28)](https://github.com/PennyLaneAI/pennylane-lightning-gpu/pull/28)
-
-### Breaking changes
-
-* Update `lightning.gpu` to build and run with the recent changes in `lightning.qubit`. This updates the GCC version and moves to C++20. [(#30)](https://github.com/PennyLaneAI/pennylane-lightning-gpu/pull/30)
-
-### Improvements
-
-* LightningGPU can be installed in-place to a Python environment via `pip install -e`. [(#26)](https://github.com/PennyLaneAI/pennylane-lightning-gpu/pull/26)
-
-* CPU-only warnings are now more visible. [(#23)](https://github.com/PennyLaneAI/pennylane-lightning-gpu/pull/23)
-
-### Documentation
-
-### Bug fixes
-
-<<<<<<< HEAD
-* Updates to ensure compatibility with cuQuantum 22.0.7 [(#38)](https://github.com/PennyLaneAI/pennylane-lightning-gpu/pull/38)
-=======
-* Fix jacobian tape with state preparation. [(#32)](https://github.com/PennyLaneAI/pennylane-lightning-gpu/pull/32)
->>>>>>> cd4a8cc9
-
-### Contributors
 
 ---
 
