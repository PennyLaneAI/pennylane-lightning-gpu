name: Tests::Linux::x86_64_MPICH
on:
  workflow_call:
    inputs:
      lightning-gpu-version:
        type: string
        required: true
        description: The version of lightning to use. Valid values are either 'stable' (most recent git-tag) or 'latest' (most recent commit from master)
      pennylane-version:
        type: string
        required: true
        description: The version of PennyLane to use. Valid values are either 'stable' (most recent git-tag) or 'latest' (most recent commit from master)
  release:
  push:
    branches:
      - main
  pull_request:

env:
  COVERAGE_FLAGS: "--cov=pennylane_lightning_gpu --cov-report=term-missing --cov-report=xml:./coverage.xml --no-flaky-report -p no:warnings --tb=native" 
  GCC_VERSION: 11
  OMP_NUM_THREADS: "2"
  CI_CUDA_ARCH: 86
  MULTI_GPU_SUPPORT_REQUIRED: ${{ contains(github.event.pull_request.labels.*.name, 'ci:use-multi-gpu-runner') }}

concurrency:
  group: gpu-test-mpich-${{ github.ref }}
  cancel-in-progress: true

jobs:
  set_runs_on_values:
    runs-on: ubuntu-latest

    steps:
      - name: Set GPU Label
        id: gpu_label
        run: |
          if [[ "${{ env.MULTI_GPU_SUPPORT_REQUIRED }}" == "true" ]]; then
            echo "gpu_type=multi-gpu" >> $GITHUB_OUTPUT
          else
            echo "gpu_type=gpu" >> $GITHUB_OUTPUT
          fi

    outputs:
      gpu_type: ${{ steps.gpu_label.outputs.gpu_type }}
      runs-on: '["self-hosted", "linux", "x64", "ubuntu-22.04", "${{ steps.gpu_label.outputs.gpu_type }}"]'

  cpp_mpich_tests:
    needs:
      - set_runs_on_values

    runs-on: ${{ fromJson(needs.set_runs_on_values.outputs.runs-on) }}

    strategy:
      max-parallel: 1

    steps:
      - name: Checkout
        uses: actions/checkout@v3
        with:
          # Checkout entire git-history if workflow_call passes 'stable' as we need to find the most recent git-tag
          fetch-depth: ${{ inputs.lightning-gpu-version == 'stable' && 0 || 1 }}

      - name: Switch to stable build of Lightning-GPU
        if: inputs.lightning-gpu-version == 'stable'
        run: git checkout $(git tag | sort -V | tail -1)

      - uses: actions/setup-python@v4
        id: setup_python
        name: Install Python
        with:
          python-version: '3.8'

      # Since the self-hosted runner can be re-used. It is best to set up all package
      # installations in a virtual environment that gets cleaned at the end of each workflow run
      - name: Setup Python virtual environment
        id: setup_venv
        env:
          VENV_NAME: ${{ github.workspace }}/venv_${{ steps.setup_python.outputs.python-version }}_${{ github.sha }}
        run: |
          # Clear any pre-existing venvs
          rm -rf venv_*

          # Create new venv for this workflow_run
          python --version
          python -m venv ${{ env.VENV_NAME }}

          # Add the venv to PATH for subsequent steps
          echo ${{ env.VENV_NAME }}/bin >> $GITHUB_PATH

          # Adding venv name as an output for subsequent steps to reference if needed
          echo "venv_name=${{ env.VENV_NAME }}" >> $GITHUB_OUTPUT

      - name: Display Python-Path
        id: python_path
        run: |
          py_path=$(which python)
          echo "Python Interpreter Path => $py_path"
          echo "python=$py_path" >> $GITHUB_OUTPUT
          
          pip_path=$(which python)
          echo "PIP Path => $pip_path"
          echo "pip=$pip_path" >> $GITHUB_OUTPUT

      - name: Install required packages
        run: |
          python -m pip install ninja cmake custatevec-cu11 

      - name: Validate GPU version and installed compiler
        run: |
          nvidia-smi
          /usr/local/cuda/bin/nvcc --version

      - name: Validate Multi-GPU packages
        if: needs.set_runs_on_values.outputs.gpu_type == 'multi-gpu'
        run: |
          source /etc/profile.d/modules.sh

          module use /opt/modules/

          echo 'Checking for OpenMPI'
          module load openmpi
          mpirun --version
          which mpicc
          which mpirun
          module unload openmpi

          echo 'Checking for MPICH'
          module load mpich
          mpiexec --version
          which mpicc
          which mpiexec
          module unload mpich

<<<<<<< HEAD
      - name: Install Latest PennyLane
        if: inputs.pennylane-version == 'latest'
        run: python -m pip install git+https://github.com/PennyLaneAI/pennylane.git@master

      - name: Build and run unit tests with OpenMPI backend
=======
      - name: Build and run unit tests with MPICH backend
>>>>>>> b9ddf0be
        run: |
            source /etc/profile.d/modules.sh
            module use /opt/modules/
            module load mpich
            module unload mpich
            export PATH=$PATH:/usr/local/cuda/bin:/opt/mpi/mpich/include:/opt/mpi/mpich/bin
            export LD_LIBRARY_PATH=$LD_LIBRARY_PATH:/usr/local/cuda/lib64:/opt/mpi/mpich/lib:$(python -c "import site; print( f'{site.getsitepackages()[0]}/cuquantum/lib')")
            cmake . -BBuild \
              -DCMAKE_PREFIX_PATH=/opt/mpi/mpich/ \
              -DPLLGPU_ENABLE_MPI=On \
              -DCMAKE_BUILD_TYPE=RelWithDebInfo \
              -DPLLGPU_BUILD_TESTS=ON \
              -DCMAKE_CXX_COMPILER="$(which g++-${{ env.GCC_VERSION }})" \
              -DLIGHTNING_RELEASE_TAG="master" \
              -DCMAKE_CUDA_COMPILER="/usr/local/cuda/bin/nvcc" \
              -DCMAKE_CUDA_ARCHITECTURES="86" \
              -DPython_EXECUTABLE:FILE="${{ steps.python_path.outputs.python }}" \
              -G Ninja
            cmake --build ./Build
            cd ./Build
            mkdir -p ./tests/results
            /opt/mpi/mpich/bin/mpirun -np 2 ./pennylane_lightning_gpu/src/tests/mpi_runner --order lex --reporter junit --out ./tests/results/report_${{ github.job }}.xml

      - name: Upload test results
        uses: actions/upload-artifact@v3
        if: always()
        with:
          name: ubuntu-tests-reports
          path: ./Build/tests/results/report_${{ github.job }}.xml

      - name: Build and run unit tests for code coverage for MPICH backend
        run: |
            source /etc/profile.d/modules.sh
            module use /opt/modules/
            module load mpich
            module unload mpich
            export PATH=$PATH:/usr/local/cuda/bin:/opt/mpi/mpich/include:/opt/mpi/mpich/bin 
            export LD_LIBRARY_PATH=$LD_LIBRARY_PATH:/usr/local/cuda/lib64:/opt/mpi/mpich/lib:$(python -c "import site; print( f'{site.getsitepackages()[0]}/cuquantum/lib')")
            cmake . -BBuildCov \
              -DCMAKE_PREFIX_PATH=/opt/mpi/mpich/ \
              -DPLLGPU_ENABLE_MPI=On \
              -DCMAKE_BUILD_TYPE=Debug \
              -DPLLGPU_BUILD_TESTS=ON \
              -DPLLGPU_ENABLE_COVERAGE=ON \
              -DCMAKE_CXX_COMPILER="$(which g++-${{ env.GCC_VERSION }})" \
              -DLIGHTNING_RELEASE_TAG="master" \
              -DCMAKE_CUDA_COMPILER="/usr/local/cuda/bin/nvcc" \
              -DCMAKE_CUDA_ARCHITECTURES="86" \
              -DPython_EXECUTABLE:FILE="${{ steps.python_path.outputs.python }}" \
              -G Ninja
            cmake --build ./BuildCov
            cd ./BuildCov
            /opt/mpi/mpich/bin/mpirun -np 2 ./pennylane_lightning_gpu/src/tests/mpi_runner
            lcov --directory . -b ../pennylane_lightning_gpu/src --capture --output-file coverage.info
            lcov --remove coverage.info '/usr/*' --output-file coverage.info
            mv coverage.info coverage-${{ github.job }}.info

      - name: Upload code coverage results for MPICH backend
        uses: actions/upload-artifact@v3
        with:
          name: ubuntu-codecov-results-cpp
          path: ./BuildCov/coverage-${{ github.job }}.info

      - name: Cleanup
        if: always()
        run: |
          rm -rf ${{ steps.setup_venv.outputs.venv_name }}
          rm -rf *
          rm -rf .git
          rm -rf .gitignore
          rm -rf .github
          pip cache purge


  python_mpich_tests:
    needs:
      - set_runs_on_values

    runs-on: ${{ fromJson(needs.set_runs_on_values.outputs.runs-on) }}

    strategy:
      max-parallel: 1

    steps:
      - name: Checkout pennyLane-lightning-gpu
        uses: actions/checkout@v3
        with:
          # Checkout entire git-history if workflow_call passes 'stable' as we need to find the most recent git-tag
          fetch-depth: ${{ inputs.lightning-gpu-version == 'stable' && 0 || 1 }}

      - name: Switch to stable build of Lightning-GPU
        if: inputs.lightning-gpu-version == 'stable'
        run: git checkout $(git tag | sort -V | tail -1)

      - uses: actions/setup-python@v4
        id: setup_python
        name: Install Python
        with:
          python-version: '3.8'

      # Since the self-hosted runner can be re-used. It is best to set up all package
      # installations in a virtual environment that gets cleaned at the end of each workflow run
      - name: Setup Python virtual environment
        id: setup_venv
        env:
          VENV_NAME: ${{ github.workspace }}/venv_${{ steps.setup_python.outputs.python-version }}_${{ github.sha }}
        run: |
          # Clear any pre-existing venvs
          rm -rf venv_*

          # Create new venv for this workflow_run
          python --version
          python -m venv ${{ env.VENV_NAME }}

          # Add the venv to PATH for subsequent steps
          echo ${{ env.VENV_NAME }}/bin >> $GITHUB_PATH

          # Adding venv name as an output for subsequent steps to reference if needed
          source ${{ env.VENV_NAME }}/bin/activate
          echo "venv_name=${{ env.VENV_NAME }}" >> $GITHUB_OUTPUT

      - name: Display Python-Path
        id: python_path
        run: |
          py_path=$(which python)
          echo "Python Interpreter Path => $py_path"
          echo "python=$py_path" >> $GITHUB_OUTPUT
          
          pip_path=$(which python)
          echo "PIP Path => $pip_path"
          echo "pip=$pip_path" >> $GITHUB_OUTPUT

<<<<<<< HEAD
      - name: Install Latest PennyLane
        if: inputs.pennylane-version == 'latest'
        run: python -m pip install git+https://github.com/PennyLaneAI/pennylane.git@master

      - name: Install required packages (OpenMPI backend)
=======
      - name: Install required packages (MPICH backend)
>>>>>>> b9ddf0be
        run: |
          source /etc/profile.d/modules.sh
          module use /opt/modules/
          module load mpich
          module unload mpich
          export PATH=$PATH:/usr/local/cuda/bin:/opt/mpi/mpich/include:/opt/mpi/mpich/bin 
          export LD_LIBRARY_PATH=$LD_LIBRARY_PATH:/usr/local/cuda/lib64:/opt/mpi/mpich/lib:$(python -c "import site; print( f'{site.getsitepackages()[0]}/cuquantum/lib')")
          python -m pip install pip~=22.0
          python -m pip install ninja cmake custatevec-cu11 pytest pytest-mock flaky pytest-cov mpi4py
          # Sync with latest master branches
          python -m pip install --index-url https://test.pypi.org/simple/ pennylane-lightning --pre --force-reinstall --no-deps
<<<<<<< HEAD

      - name: Build and install package (OpenMPI backend)
=======
          
      - name: Build and install package (MPICH backend)
>>>>>>> b9ddf0be
        env: 
          CUQUANTUM_SDK: $(python -c "import site; print( f'{site.getsitepackages()[0]}/cuquantum/lib')")
        run: |
          python setup.py build_ext -i --define="CMAKE_CXX_COMPILER=$(which g++-${{ env.GCC_VERSION }});CMAKE_PREFIX_PATH=/opt/mpi/mpich;PLLGPU_ENABLE_MPI=On;LIGHTNING_RELEASE_TAG=master;CMAKE_CUDA_COMPILER=/usr/local/cuda/bin/nvcc;CMAKE_CUDA_ARCHITECTURES=${{ env.CI_CUDA_ARCH }};Python_EXECUTABLE=${{ steps.python_path.outputs.python }}"
          python -m pip install -e . --verbose

      - name: Run PennyLane-Lightning-GPU unit tests (MPICH backend)
        run: |
          source /etc/profile.d/modules.sh
          module use /opt/modules/
          module load mpich
          /opt/mpi/mpich/bin/mpirun -np 2 python -m pytest ./mpitests/ 
          python -m pytest ./tests/ 

      - name: Cleanup
        if: always()
        run: |
          rm -rf ${{ steps.setup_venv.outputs.venv_name }}
          rm -rf *
          rm -rf .git
          rm -rf .gitignore
          rm -rf .github
          pip cache purge<|MERGE_RESOLUTION|>--- conflicted
+++ resolved
@@ -132,15 +132,11 @@
           which mpiexec
           module unload mpich
 
-<<<<<<< HEAD
       - name: Install Latest PennyLane
         if: inputs.pennylane-version == 'latest'
         run: python -m pip install git+https://github.com/PennyLaneAI/pennylane.git@master
 
-      - name: Build and run unit tests with OpenMPI backend
-=======
       - name: Build and run unit tests with MPICH backend
->>>>>>> b9ddf0be
         run: |
             source /etc/profile.d/modules.sh
             module use /opt/modules/
@@ -273,15 +269,11 @@
           echo "PIP Path => $pip_path"
           echo "pip=$pip_path" >> $GITHUB_OUTPUT
 
-<<<<<<< HEAD
       - name: Install Latest PennyLane
         if: inputs.pennylane-version == 'latest'
         run: python -m pip install git+https://github.com/PennyLaneAI/pennylane.git@master
 
-      - name: Install required packages (OpenMPI backend)
-=======
       - name: Install required packages (MPICH backend)
->>>>>>> b9ddf0be
         run: |
           source /etc/profile.d/modules.sh
           module use /opt/modules/
@@ -293,13 +285,8 @@
           python -m pip install ninja cmake custatevec-cu11 pytest pytest-mock flaky pytest-cov mpi4py
           # Sync with latest master branches
           python -m pip install --index-url https://test.pypi.org/simple/ pennylane-lightning --pre --force-reinstall --no-deps
-<<<<<<< HEAD
-
-      - name: Build and install package (OpenMPI backend)
-=======
-          
+
       - name: Build and install package (MPICH backend)
->>>>>>> b9ddf0be
         env: 
           CUQUANTUM_SDK: $(python -c "import site; print( f'{site.getsitepackages()[0]}/cuquantum/lib')")
         run: |
