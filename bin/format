--- conflicted
+++ resolved
@@ -19,11 +19,7 @@
 
 DEFAULT_CLANG_FORMAT_VERSION=12
 
-<<<<<<< HEAD
-BASE_CMD = (f"clang-format-{DEFAULT_CLANG_FORMAT_VERSION}", f"-style={json.dumps(CLANG_FMT_STYLE_CFG)}")
-=======
 BASE_ARGS = f"-style={json.dumps(CLANG_FMT_STYLE_CFG)}"
->>>>>>> 025e1701
 
 def parse_version(version_string):
     version_rgx = "version (\d+)"
@@ -31,12 +27,7 @@
     m = re.search(version_rgx, version_string)
     return int(m.group(1))
 
-<<<<<<< HEAD
-def check_bin():
-    command = f"clang-format-{DEFAULT_CLANG_FORMAT_VERSION}"
-=======
 def check_bin(command):
->>>>>>> 025e1701
     try:
         p = subprocess.run([command, "--version"], 
         stdout=subprocess.PIPE, stderr=subprocess.STDOUT, universal_newlines=True)
