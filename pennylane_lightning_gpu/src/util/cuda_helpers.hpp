// Adapted from JET: https://github.com/XanaduAI/jet.git
// and from Lightning: https://github.com/PennylaneAI/pennylane-lightning.git

#pragma once
#include <algorithm>
#include <numeric>
#include <type_traits>
#include <vector>

#include <cuComplex.h>
#include <cublas_v2.h>
#include <cuda.h>
#include <cusparse_v2.h>
#include <custatevec.h>

#include "Error.hpp"
#include "Util.hpp"
#include <DevTag.hpp>

namespace Pennylane::CUDA::Util {

#ifndef CUDA_UNSAFE

/**
 * @brief Macro that throws Exception from CUDA failure error codes.
 *
 * @param err CUDA function error-code.
 */
#define PL_CUDA_IS_SUCCESS(err)                                                \
    PL_ABORT_IF_NOT(err == cudaSuccess, cudaGetErrorString(err))

#define PL_CUBLAS_IS_SUCCESS(err)                                              \
    PL_ABORT_IF_NOT(err == CUBLAS_STATUS_SUCCESS, GetCuBlasErrorString(err))

#define PL_CUSPARSE_IS_SUCCESS(err)                                            \
    PL_ABORT_IF_NOT(err == CUSPARSE_STATUS_SUCCESS, GetCuSparseErrorString(err))

/**
 * @brief Macro that throws Exception from cuQuantum failure error codes.
 *
 * @param err cuQuantum function error-code.
 */
#define PL_CUSTATEVEC_IS_SUCCESS(err)                                          \
    PL_ABORT_IF_NOT(err == CUSTATEVEC_STATUS_SUCCESS,                          \
                    GetCuStateVecErrorString(err).c_str())

#else
#define PL_CUDA_IS_SUCCESS(err)                                                \
    { static_cast<void>(err); }
#define PL_CUBLAS_IS_SUCCESS(err)                                              \
    { static_cast<void>(err); }
#define PL_CUSPARSE_IS_SUCCESS(err)                                            \
    { static_cast<void>(err); }
#define PL_CUSTATEVEC_IS_SUCCESS(err)                                          \
    { static_cast<void>(err); }
#endif

static const std::string GetCuBlasErrorString(const cublasStatus_t &err) {
    std::string result;
    switch (err) {
    case CUBLAS_STATUS_SUCCESS:
        result = "No errors";
        break;
    case CUBLAS_STATUS_NOT_INITIALIZED:
        result = "cuBLAS library was not initialized";
        break;
    case CUBLAS_STATUS_ALLOC_FAILED:
        result = "cuBLAS memory allocation failed";
        break;
    case CUBLAS_STATUS_INVALID_VALUE:
        result = "Invalid value";
        break;
    case CUBLAS_STATUS_ARCH_MISMATCH:
        result = "CUDA device architecture mismatch";
        break;
    case CUBLAS_STATUS_MAPPING_ERROR:
        result = "cuBLAS mapping error";
        break;
    case CUBLAS_STATUS_INTERNAL_ERROR:
        result = "Internal cuBLAS error";
        break;
    case CUBLAS_STATUS_NOT_SUPPORTED:
        result = "Unsupported operation/device";
        break;
    case CUBLAS_STATUS_EXECUTION_FAILED:
        result = "GPU program failed to execute";
        break;
    default:
        result = "Status not found";
    }
    return result;
}

static const std::string GetCuSparseErrorString(const cusparseStatus_t &err) {
    std::string result;
    switch (err) {
    case CUSPARSE_STATUS_SUCCESS:
        result = "No errors";
        break;
    case CUSPARSE_STATUS_NOT_INITIALIZED:
        result = "cuSparse library was not initialized";
        break;
    case CUSPARSE_STATUS_ALLOC_FAILED:
        result = "cuSparse memory allocation failed";
        break;
    case CUSPARSE_STATUS_INVALID_VALUE:
        result = "Invalid value";
        break;
    case CUSPARSE_STATUS_ARCH_MISMATCH:
        result = "CUDA device architecture mismatch";
        break;
    case CUSPARSE_STATUS_MATRIX_TYPE_NOT_SUPPORTED:
        result = "The matrix type is not supported by cuSparse";
        break;
    case CUSPARSE_STATUS_INTERNAL_ERROR:
        result = "Internal cuBLAS error";
        break;
    case CUSPARSE_STATUS_NOT_SUPPORTED:
        result = "Unsupported operation/device";
        break;
    case CUSPARSE_STATUS_EXECUTION_FAILED:
        result = "GPU program failed to execute";
        break;
    case CUSPARSE_STATUS_INSUFFICIENT_RESOURCES:
        result = "The resources are not sufficient to complete the operation.";
        break;
    default:
        result = "Status not found";
    }
    return result;
}

static const std::string
GetCuStateVecErrorString(const custatevecStatus_t &err) {
    std::string result;
    switch (err) {
    case CUSTATEVEC_STATUS_SUCCESS:
        result = "No errors";
        break;
    case CUSTATEVEC_STATUS_NOT_INITIALIZED:
        result = "custatevec not initialized";
        break;
    case CUSTATEVEC_STATUS_ALLOC_FAILED:
        result = "custatevec memory allocation failed";
        break;
    case CUSTATEVEC_STATUS_INVALID_VALUE:
        result = "Invalid value";
        break;
    case CUSTATEVEC_STATUS_ARCH_MISMATCH:
        result = "CUDA device architecture mismatch";
        break;
    case CUSTATEVEC_STATUS_EXECUTION_FAILED:
        result = "custatevec execution failed";
        break;
    case CUSTATEVEC_STATUS_INTERNAL_ERROR:
        result = "Internal custatevec error";
        break;
    case CUSTATEVEC_STATUS_NOT_SUPPORTED:
        result = "Unsupported operation/device";
        break;
    case CUSTATEVEC_STATUS_INSUFFICIENT_WORKSPACE:
        result = "Insufficient memory for gate-application workspace";
        break;
    case CUSTATEVEC_STATUS_SAMPLER_NOT_PREPROCESSED:
        result = "Sampler not preprocessed";
        break;
    default:
        result = "Status not found";
    }
    return result;
}

// SFINAE check for existence of real() method in complex type
template <typename CFP_t>
constexpr auto is_cxx_complex(const CFP_t &t) -> decltype(t.real(), bool()) {
    return true;
}

// Catch-all fallback for CUDA complex types
constexpr bool is_cxx_complex(...) { return false; }

inline cuFloatComplex operator-(const cuFloatComplex &a) {
    return {-a.x, -a.y};
}
inline cuDoubleComplex operator-(const cuDoubleComplex &a) {
    return {-a.x, -a.y};
}

template <class CFP_t_T, class CFP_t_U = CFP_t_T>
inline static auto Div(const CFP_t_T &a, const CFP_t_U &b) -> CFP_t_T {
    if constexpr (std::is_same_v<CFP_t_T, cuComplex> ||
                  std::is_same_v<CFP_t_T, float2>) {
        return cuCdivf(a, b);
    } else if (std::is_same_v<CFP_t_T, cuDoubleComplex> ||
               std::is_same_v<CFP_t_T, double2>) {
        return cuCdiv(a, b);
    }
}

/**
 * @brief Conjugate function for CXX & CUDA complex types
 *
 * @tparam CFP_t Complex data type. Supports std::complex<float>,
 * std::complex<double>, cuFloatComplex, cuDoubleComplex
 * @param a The given complex number
 * @return CFP_t The conjuagted complex number
 */
template <class CFP_t> inline static constexpr auto Conj(CFP_t a) -> CFP_t {
    if constexpr (std::is_same_v<CFP_t, cuComplex> ||
                  std::is_same_v<CFP_t, float2>) {
        return cuConjf(a);
    } else {
        return cuConj(a);
    }
}

/**
 * @brief Compile-time scalar real times complex number.
 *
 * @tparam U Precision of real value `a`.
 * @tparam T Precision of complex value `b` and result.
 * @param a Real scalar value.
 * @param b Complex scalar value.
 * @return constexpr std::complex<T>
 */
template <class Real_t, class CFP_t = cuDoubleComplex>
inline static constexpr auto ConstMultSC(Real_t a, CFP_t b) -> CFP_t {
    if constexpr (std::is_same_v<CFP_t, cuDoubleComplex>) {
        return make_cuDoubleComplex(a * b.x, a * b.y);
    } else {
        return make_cuFloatComplex(a * b.x, a * b.y);
    }
}

/**
 * @brief Utility to convert cuComplex types to std::complex types
 *
 * @tparam CFP_t cuFloatComplex or cuDoubleComplex types.
 * @param a CUDA compatible complex type.
 * @return std::complex converted a
 */
template <class CFP_t = cuDoubleComplex>
inline static constexpr auto cuToComplex(CFP_t a)
    -> std::complex<decltype(a.x)> {
    return std::complex<decltype(a.x)>{a.x, a.y};
}

/**
 * @brief Utility to convert std::complex types to cuComplex types
 *
 * @tparam CFP_t std::complex types.
 * @param a A std::complex type.
 * @return cuComplex converted a
 */
template <class CFP_t = std::complex<double>>
inline static constexpr auto complexToCu(CFP_t a) {
    if constexpr (std::is_same_v<CFP_t, std::complex<double>>) {
        return make_cuDoubleComplex(a.real(), a.imag());
    } else {
        return make_cuFloatComplex(a.real(), a.imag());
    }
}

/**
 * @brief Compile-time scalar complex times complex.
 *
 * @tparam U Precision of complex value `a`.
 * @tparam T Precision of complex value `b` and result.
 * @param a Complex scalar value.
 * @param b Complex scalar value.
 * @return constexpr std::complex<T>
 */
template <class CFP_t_T, class CFP_t_U = CFP_t_T>
inline static constexpr auto ConstMult(CFP_t_T a, CFP_t_U b) -> CFP_t_T {
    if constexpr (is_cxx_complex(b)) {
        return {a.real() * b.real() - a.imag() * b.imag(),
                a.real() * b.imag() + a.imag() * b.real()};
    } else {
        return {a.x * b.x - a.y * b.y, a.x * b.y + a.y * b.x};
    }
}

template <class CFP_t_T, class CFP_t_U = CFP_t_T>
inline static constexpr auto ConstMultConj(CFP_t_T a, CFP_t_U b) -> CFP_t_T {
    return ConstMult(Conj(a), b);
}

/**
 * @brief Compile-time scalar complex summation.
 *
 * @tparam T Precision of complex value `a` and result.
 * @tparam U Precision of complex value `b`.
 * @param a Complex scalar value.
 * @param b Complex scalar value.
 * @return constexpr std::complex<T>
 */
template <class CFP_t_T, class CFP_t_U = CFP_t_T>
inline static constexpr auto ConstSum(CFP_t_T a, CFP_t_U b) -> CFP_t_T {
    if constexpr (std::is_same_v<CFP_t_T, cuComplex> ||
                  std::is_same_v<CFP_t_T, float2>) {
        return cuCaddf(a, b);
    } else {
        return cuCadd(a, b);
    }
}

/**
 * @brief Return complex value 1+0i in the given precision.
 *
 * @tparam T Floating point precision type. Accepts `double` and `float`.
 * @return constexpr std::complex<T>{1,0}
 */
template <class CFP_t> inline static constexpr auto ONE() -> CFP_t {
    return {1, 0};
}

/**
 * @brief Return complex value 0+0i in the given precision.
 *
 * @tparam T Floating point precision type. Accepts `double` and `float`.
 * @return constexpr std::complex<T>{0,0}
 */
template <class CFP_t> inline static constexpr auto ZERO() -> CFP_t {
    return {0, 0};
}

/**
 * @brief Return complex value 0+1i in the given precision.
 *
 * @tparam T Floating point precision type. Accepts `double` and `float`.
 * @return constexpr std::complex<T>{0,1}
 */
template <class CFP_t> inline static constexpr auto IMAG() -> CFP_t {
    return {0, 1};
}

/**
 * @brief Returns sqrt(2) as a compile-time constant.
 *
 * @tparam T Precision of result. `double`, `float` are accepted values.
 * @return constexpr T sqrt(2)
 */
template <class CFP_t> inline static constexpr auto SQRT2() {
    if constexpr (std::is_same_v<CFP_t, float2> ||
                  std::is_same_v<CFP_t, cuFloatComplex>) {
        return CFP_t{0x1.6a09e6p+0F, 0}; // NOLINT: To be replaced in C++20
    } else if constexpr (std::is_same_v<CFP_t, double2> ||
                         std::is_same_v<CFP_t, cuDoubleComplex>) {
        return CFP_t{0x1.6a09e667f3bcdp+0,
                     0}; // NOLINT: To be replaced in C++20
    } else if constexpr (std::is_same_v<CFP_t, double>) {
        return 0x1.6a09e667f3bcdp+0; // NOLINT: To be replaced in C++20
    } else {
        return 0x1.6a09e6p+0F; // NOLINT: To be replaced in C++20
    }
}

/**
 * @brief Returns inverse sqrt(2) as a compile-time constant.
 *
 * @tparam T Precision of result. `double`, `float` are accepted values.
 * @return constexpr T 1/sqrt(2)
 */
template <class CFP_t> inline static constexpr auto INVSQRT2() -> CFP_t {
    if constexpr (std::is_same_v<CFP_t, std::complex<float>> ||
                  std::is_same_v<CFP_t, std::complex<double>>) {
        return CFP_t(1 / M_SQRT2, 0);
    } else {
        return Div(CFP_t{1, 0}, SQRT2<CFP_t>());
    }
}

/**
 * @brief cuBLAS backed inner product for GPU data.
 *
 * @tparam T Complex data-type. Accepts cuFloatComplex and cuDoubleComplex/
 * @param v1 Device data pointer 1
 * @param v2 Device data pointer 2
 * @param data_size Lengtyh of device data.
 * @return T Inner-product result
 */
template <class T = cuFloatComplex, class DevTypeID = int>
inline auto innerProdC_CUDA(const T *v1, const T *v2, const int data_size,
                            int dev_id, cudaStream_t stream_id) -> T {
    T result{0.0, 0.0}; // Host result
    cublasHandle_t handle;
    PL_CUDA_IS_SUCCESS(cudaSetDevice(dev_id));
    PL_CUBLAS_IS_SUCCESS(cublasCreate(&handle));
    PL_CUBLAS_IS_SUCCESS(cublasSetStream(handle, stream_id));

    if constexpr (std::is_same_v<T, cuFloatComplex>) {
        cublasCdotc(handle, data_size, v1, 1, v2, 1, &result);
    } else if constexpr (std::is_same_v<T, cuDoubleComplex>) {
        cublasZdotc(handle, data_size, v1, 1, v2, 1, &result);
    }
    cublasDestroy(handle);
    return result;
}

/**
 * @brief cuBLAS backed GPU data scaling.
 *
<<<<<<< HEAD
 * @tparam CFP_t Complex data-type. Accepts std::complex<float> and
 * std::complex<double>
 * @param a scaling factor
 * @param v1 Device data pointer 1 (data to be modified)
 * @param v2 Device data pointer 2 (the result data)
 * @param data_size Lengtyh of device data.
=======
 * @tparam T Complex data-type. Accepts cuFloatComplex and cuDoubleComplex
 * @param
 * @param v1 Device data pointer 1
 * @param v2 Device data pointer 2
 * @param data_size Lengtyh of device data.
 * @return T Inner-product result
>>>>>>> 3d99cfeb
 */
template <class CFP_t = std::complex<float>, class T = cuFloatComplex,
          class DevTypeID = int>
inline auto scaleAndAddC_CUDA(const CFP_t a, const T *v1, T *v2,
<<<<<<< HEAD
                              const int data_size, int dev_id,
=======
                              const int data_size, DevTypeID dev_id,
>>>>>>> 3d99cfeb
                              cudaStream_t stream_id) {
    cublasHandle_t handle;
    PL_CUDA_IS_SUCCESS(cudaSetDevice(dev_id));
    PL_CUBLAS_IS_SUCCESS(cublasCreate(&handle));
    PL_CUBLAS_IS_SUCCESS(cublasSetStream(handle, stream_id));

    if constexpr (std::is_same_v<T, cuComplex>) {
        const cuComplex alpha{a.real(), a.imag()};
        cublasCaxpy(handle, data_size, &alpha, v1, 1, v2, 1);
    } else if constexpr (std::is_same_v<T, cuDoubleComplex>) {
        const cuDoubleComplex alpha{a.real(), a.imag()};
        cublasZaxpy(handle, data_size, &alpha, v1, 1, v2, 1);
    }
    cublasDestroy(handle);
}

/**
 * If T is a supported data type for gates, this expression will
 * evaluate to `true`. Otherwise, it will evaluate to `false`.
 *
 * Supported data types are `float2`, `double2`, and their aliases.
 *
 * @tparam T candidate data type
 */
template <class T>
constexpr bool is_supported_data_type =
    std::is_same_v<T, cuComplex> || std::is_same_v<T, float2> ||
    std::is_same_v<T, cuDoubleComplex> || std::is_same_v<T, double2>;

/**
 * @brief Simple overloaded method to define CUDA data type.
 *
 * @param t
 * @return cuDoubleComplex
 */
inline cuDoubleComplex getCudaType(const double &t) {
    static_cast<void>(t);
    return {};
}
/**
 * @brief Simple overloaded method to define CUDA data type.
 *
 * @param t
 * @return cuFloatComplex
 */
inline cuFloatComplex getCudaType(const float &t) {
    static_cast<void>(t);
    return {};
}

/**
 * @brief Return the number of supported CUDA capable GPU devices.
 *
 * @return std::size_t
 */
inline int getGPUCount() {
    int result;
    PL_CUDA_IS_SUCCESS(cudaGetDeviceCount(&result));
    return result;
}

/**
 * @brief Return the current GPU device.
 *
 * @return int
 */
inline int getGPUIdx() {
    int result;
    PL_CUDA_IS_SUCCESS(cudaGetDevice(&result));
    return result;
}

inline static void deviceReset() { PL_CUDA_IS_SUCCESS(cudaDeviceReset()); }

/**
 * @brief Checks to see if the given GPU supports the PennyLane-Lightning-GPU
 * device. Minimum supported architecture is SM 7.0.
 *
 * @param device_number GPU device index
 * @return bool
 */
static bool isCuQuantumSupported(int device_number = 0) {
    cudaDeviceProp deviceProp;
    cudaGetDeviceProperties(&deviceProp, device_number);
    return deviceProp.major >= 7;
}

/**
 * @brief Get current GPU major.minor support
 *
 * @param device_number
 * @return std::pair<int,int>
 */
static std::pair<int, int> getGPUArch(int device_number = 0) {
    cudaDeviceProp deviceProp;
    cudaGetDeviceProperties(&deviceProp, device_number);
    return std::make_pair(deviceProp.major, deviceProp.minor);
}

/** Chunk the data with the requested chunk size */
template <template <typename...> class Container, typename T>
auto chunkDataSize(const Container<T> &data, std::size_t chunk_size)
    -> Container<Container<T>> {
    Container<Container<T>> output;
    for (std::size_t chunk = 0; chunk < data.size(); chunk += chunk_size) {
        const auto chunk_end = std::min(data.size(), chunk + chunk_size);
        output.emplace_back(data.begin() + chunk, data.begin() + chunk_end);
    }
    return output;
}

/** Chunk the data into the requested number of chunks */
template <template <typename...> class Container, typename T>
auto chunkData(const Container<T> &data, std::size_t num_chunks)
    -> Container<Container<T>> {
    const auto rem = data.size() % num_chunks;
    const std::size_t div = static_cast<std::size_t>(data.size() / num_chunks);
    if (!div) { // Match chunks to available work
        return chunkDataSize(data, 1);
    }
    if (rem) { // We have an uneven split; ensure fair distribution
        auto output =
            chunkDataSize(Container<T>{data.begin(), data.end() - rem}, div);
        auto output_rem =
            chunkDataSize(Container<T>{data.end() - rem, data.end()}, div);
        for (std::size_t idx = 0; idx < output_rem.size(); idx++) {
            output[idx].insert(output[idx].end(), output_rem[idx].begin(),
                               output_rem[idx].end());
        }
        return output;
    }
    return chunkDataSize(data, div);
}

/** @brief `%CudaScopedDevice` uses RAII to select a CUDA device context.
 *
 * @see https://taskflow.github.io/taskflow/classtf_1_1cudaScopedDevice.html
 *
 * @note A `%CudaScopedDevice` instance cannot be moved or copied.
 *
 * @warning This class is not thread-safe.
 */
class CudaScopedDevice {
  public:
    /**
     * @brief Constructs a `%CudaScopedDevice` using a CUDA device.
     *
     *  @param device CUDA device to scope in the guard.
     */
    CudaScopedDevice(int device) {
        PL_CUDA_IS_SUCCESS(cudaGetDevice(&prev_device_));
        if (prev_device_ == device) {
            prev_device_ = -1;
        } else {
            PL_CUDA_IS_SUCCESS(cudaSetDevice(device));
        }
    }

    /**
     * @brief Destructs a `%CudaScopedDevice`, switching back to the previous
     *        CUDA device context.
     */
    ~CudaScopedDevice() {
        if (prev_device_ != -1) {
            // Throwing exceptions from a destructor can be dangerous.
            // See https://isocpp.org/wiki/faq/exceptions#ctor-exceptions.
            cudaSetDevice(prev_device_);
        }
    }

    CudaScopedDevice() = delete;
    CudaScopedDevice(const CudaScopedDevice &) = delete;
    CudaScopedDevice(CudaScopedDevice &&) = delete;

  private:
    /// The previous CUDA device (or -1 if the device passed to the constructor
    /// is the current CUDA device).
    int prev_device_;
};

} // namespace Pennylane::CUDA::Util<|MERGE_RESOLUTION|>--- conflicted
+++ resolved
@@ -400,30 +400,17 @@
 /**
  * @brief cuBLAS backed GPU data scaling.
  *
-<<<<<<< HEAD
  * @tparam CFP_t Complex data-type. Accepts std::complex<float> and
  * std::complex<double>
  * @param a scaling factor
  * @param v1 Device data pointer 1 (data to be modified)
  * @param v2 Device data pointer 2 (the result data)
  * @param data_size Lengtyh of device data.
-=======
- * @tparam T Complex data-type. Accepts cuFloatComplex and cuDoubleComplex
- * @param
- * @param v1 Device data pointer 1
- * @param v2 Device data pointer 2
- * @param data_size Lengtyh of device data.
- * @return T Inner-product result
->>>>>>> 3d99cfeb
  */
 template <class CFP_t = std::complex<float>, class T = cuFloatComplex,
           class DevTypeID = int>
 inline auto scaleAndAddC_CUDA(const CFP_t a, const T *v1, T *v2,
-<<<<<<< HEAD
-                              const int data_size, int dev_id,
-=======
                               const int data_size, DevTypeID dev_id,
->>>>>>> 3d99cfeb
                               cudaStream_t stream_id) {
     cublasHandle_t handle;
     PL_CUDA_IS_SUCCESS(cudaSetDevice(dev_id));
