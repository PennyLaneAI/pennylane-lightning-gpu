#include <algorithm>
#include <complex>
#include <iostream>
#include <limits>
#include <type_traits>
#include <utility>
#include <vector>

#include <catch2/catch.hpp>
#include <mpi.h>

#include "cuGateCache.hpp"
#include "cuGates_host.hpp"
#include "cuda_helpers.hpp"

#include "StateVectorCudaMPI.hpp"
#include "StateVectorCudaManaged.hpp"
#include "StateVectorRawCPU.hpp"

#include "MPIManager.hpp"

#include "../TestHelpers.hpp"

using namespace Pennylane;
using namespace Pennylane::MPI;
using namespace CUDA;

#define num_qubits 8
#define lsb_1qbit                                                              \
    { 0 }
#define msb_1qbit                                                              \
    { num_qubits - 1 }
#define lsb_2qbit                                                              \
    { 0, 1 }
#define msb_2qubit                                                             \
    { num_qubits - 2, num_qubits - 1 }
#define mlsb_2qubit                                                            \
    { 0, num_qubits - 1 }
#define lsb_3qbit                                                              \
    { 0, 1, 2 }
#define msb_3qubit                                                             \
    { num_qubits - 3, num_qubits - 2, num_qubits - 1 }
#define mlsb_3qubit                                                            \
    { 0, num_qubits - 2, num_qubits - 1 }

TEMPLATE_TEST_CASE("StateVectorCudaMPI::SetStateVector",
                   "[StateVectorCudaMPI_Nonparam]", float, double) {
    using PrecisionT = TestType;
    using cp_t = std::complex<PrecisionT>;
    MPIManager mpi_manager(MPI_COMM_WORLD);

    size_t mpi_buffersize = 26;

    size_t nGlobalIndexBits =
        std::bit_width(static_cast<size_t>(mpi_manager.getSize())) - 1;
    size_t nLocalIndexBits = num_qubits - nGlobalIndexBits;
    size_t subSvLength = 1 << nLocalIndexBits;
    mpi_manager.Barrier();

    std::vector<cp_t> init_state(Pennylane::Util::exp2(num_qubits));
    std::vector<cp_t> expected_state(Pennylane::Util::exp2(num_qubits));
    std::vector<cp_t> local_state(subSvLength);

    using index_type =
        typename std::conditional<std::is_same<PrecisionT, float>::value,
                                  int32_t, int64_t>::type;

    std::vector<index_type> indices(Pennylane::Util::exp2(num_qubits));

    if (mpi_manager.getRank() == 0) {
        std::mt19937 re{1337};
        init_state = createRandomState<PrecisionT>(re, num_qubits);
        expected_state = init_state;
        for (size_t i = 0; i < Pennylane::Util::exp2(num_qubits - 1); i++) {
            std::swap(expected_state[i * 2], expected_state[i * 2 + 1]);
            indices[i * 2] = i * 2 + 1;
            indices[i * 2 + 1] = i * 2;
        }
    }
    mpi_manager.Barrier();

    auto expected_local_state = mpi_manager.scatter<cp_t>(expected_state, 0);
    mpi_manager.Bcast<index_type>(indices, 0);
    mpi_manager.Bcast<cp_t>(init_state, 0);
    mpi_manager.Barrier();

    int nDevices = 0; // Number of GPU devices per node
    cudaGetDeviceCount(&nDevices);
    int deviceId = mpi_manager.getRank() % nDevices;
    cudaSetDevice(deviceId);
    DevTag<int> dt_local(deviceId, 0);

    //`values[i]` on the host will be copy the `indices[i]`th element of the
    // state vector on the device.
    SECTION("Set state vector with values and their corresponding indices on "
            "the host") {
        StateVectorCudaMPI<PrecisionT> sv(mpi_manager, dt_local, mpi_buffersize,
                                          nGlobalIndexBits, nLocalIndexBits);
        // The setStates will shuffle the state vector values on the device with
        // the following indices and values setting on host. For example, the
        // values[i] is used to set the indices[i] th element of state vector on
        // the device. For example, values[2] (init_state[5]) will be copied to
        // indices[2]th or (4th) element of the state vector.

        sv.template setStateVector<index_type>(
            init_state.size(), init_state.data(), indices.data(), false);

        mpi_manager.Barrier();
        sv.CopyGpuDataToHost(local_state.data(),
                             static_cast<std::size_t>(subSvLength));
        mpi_manager.Barrier();

        CHECK(expected_local_state == Pennylane::approx(local_state));
    }
}

TEMPLATE_TEST_CASE("StateVectorCudaMPI::SetIthStates",
                   "[StateVectorCudaMPI_Nonparam]", float, double) {
    using PrecisionT = TestType;
    using cp_t = std::complex<PrecisionT>;
    MPIManager mpi_manager(MPI_COMM_WORLD);

    size_t mpi_buffersize = 26;

    size_t nGlobalIndexBits =
        std::bit_width(static_cast<size_t>(mpi_manager.getSize())) - 1;
    size_t nLocalIndexBits = num_qubits - nGlobalIndexBits;
    size_t subSvLength = 1 << nLocalIndexBits;
    mpi_manager.Barrier();

    int index;
    if (mpi_manager.getRank() == 0) {
        std::mt19937 re{1337};
        std::uniform_int_distribution<> distr(
            0, Pennylane::Util::exp2(num_qubits) - 1);
        index = distr(re);
    }
    mpi_manager.Bcast(index, 0);

    std::vector<cp_t> expected_state(Pennylane::Util::exp2(num_qubits), {0, 0});
    if (mpi_manager.getRank() == 0) {
        expected_state[index] = {1.0, 0};
    }

    auto expected_local_state = mpi_manager.scatter(expected_state, 0);
    mpi_manager.Barrier();

    int nDevices = 0; // Number of GPU devices per node
    cudaGetDeviceCount(&nDevices);
    int deviceId = mpi_manager.getRank() % nDevices;
    cudaSetDevice(deviceId);
    DevTag<int> dt_local(deviceId, 0);

    SECTION(
        "Set Ith element of the state state on device with data on the host") {
        StateVectorCudaMPI<PrecisionT> sv(mpi_manager, dt_local, mpi_buffersize,
                                          nLocalIndexBits, nLocalIndexBits);
        std::complex<PrecisionT> values = {1.0, 0};
        sv.setBasisState(values, index, false);

        std::vector<cp_t> h_sv0(subSvLength, {0.0, 0.0});
        sv.CopyGpuDataToHost(h_sv0.data(),
                             static_cast<std::size_t>(subSvLength));

        CHECK(expected_local_state == Pennylane::approx(h_sv0));
    }
}

#define PLGPU_MPI_TEST_GATE_OPS_NONPARAM(TestType, NUM_QUBITS, GATE_METHOD,    \
                                         GATE_NAME, WIRE)                      \
    {                                                                          \
        using cp_t = std::complex<TestType>;                                   \
        using PrecisionT = TestType;                                           \
        MPIManager mpi_manager(MPI_COMM_WORLD);                                \
        size_t mpi_buffersize = 26;                                            \
        size_t nGlobalIndexBits =                                              \
            std::bit_width(static_cast<size_t>(mpi_manager.getSize())) - 1;    \
        size_t nLocalIndexBits = (NUM_QUBITS)-nGlobalIndexBits;                \
        size_t subSvLength = 1 << nLocalIndexBits;                             \
        size_t svLength = 1 << (NUM_QUBITS);                                   \
        mpi_manager.Barrier();                                                 \
        std::vector<cp_t> init_sv(svLength);                                   \
        std::vector<cp_t> expected_sv(svLength);                               \
        if (mpi_manager.getRank() == 0) {                                      \
            std::mt19937 re{1337};                                             \
            auto random_sv = createRandomState<PrecisionT>(re, (NUM_QUBITS));  \
            init_sv = random_sv;                                               \
        }                                                                      \
        auto local_state = mpi_manager.scatter(init_sv, 0);                    \
        mpi_manager.Barrier();                                                 \
        int nDevices = 0;                                                      \
        cudaGetDeviceCount(&nDevices);                                         \
        int deviceId = mpi_manager.getRank() % nDevices;                       \
        cudaSetDevice(deviceId);                                               \
        DevTag<int> dt_local(deviceId, 0);                                     \
        mpi_manager.Barrier();                                                 \
        SECTION("Apply directly") {                                            \
            SECTION("Operation on target wire") {                              \
                StateVectorCudaMPI<TestType> sv(                               \
                    mpi_manager, dt_local, mpi_buffersize, nGlobalIndexBits,   \
                    nLocalIndexBits);                                          \
                sv.CopyHostDataToGpu(local_state, false);                      \
                sv.GATE_METHOD(WIRE, false);                                   \
                sv.CopyGpuDataToHost(local_state.data(),                       \
                                     static_cast<std::size_t>(subSvLength));   \
                                                                               \
                SVDataGPU<TestType> svdat{(NUM_QUBITS), init_sv};              \
                if (mpi_manager.getRank() == 0) {                              \
                    svdat.cuda_sv.GATE_METHOD(WIRE, false);                    \
                    svdat.cuda_sv.CopyGpuDataToHost(expected_sv.data(),        \
                                                    svLength);                 \
                }                                                              \
                auto expected_local_sv = mpi_manager.scatter(expected_sv, 0);  \
                CHECK(local_state == Pennylane::approx(expected_local_sv));    \
            }                                                                  \
        }                                                                      \
        SECTION("Apply using dispatcher") {                                    \
            SECTION("Operation on target wire") {                              \
                StateVectorCudaMPI<TestType> sv(                               \
                    mpi_manager, dt_local, mpi_buffersize, nGlobalIndexBits,   \
                    nLocalIndexBits);                                          \
                sv.CopyHostDataToGpu(local_state, false);                      \
                sv.applyOperation(GATE_NAME, WIRE, false);                     \
                sv.CopyGpuDataToHost(local_state.data(),                       \
                                     static_cast<std::size_t>(subSvLength));   \
                SVDataGPU<TestType> svdat{(NUM_QUBITS), init_sv};              \
                if (mpi_manager.getRank() == 0) {                              \
                    svdat.cuda_sv.applyOperation(GATE_NAME, WIRE, false);      \
                    svdat.cuda_sv.CopyGpuDataToHost(expected_sv.data(),        \
                                                    svLength);                 \
                }                                                              \
                auto expected_local_sv = mpi_manager.scatter(expected_sv, 0);  \
                CHECK(local_state == Pennylane::approx(expected_local_sv));    \
            }                                                                  \
        }                                                                      \
    }

TEMPLATE_TEST_CASE("StateVectorCudaMPI::PauliX",
                   "[StateVectorCudaMPI_Nonparam]", float, double) {
    PLGPU_MPI_TEST_GATE_OPS_NONPARAM(TestType, num_qubits, applyPauliX,
                                     "PauliX", lsb_1qbit);
    PLGPU_MPI_TEST_GATE_OPS_NONPARAM(TestType, num_qubits, applyPauliX,
                                     "PauliX", {num_qubits - 1});
}

TEMPLATE_TEST_CASE("StateVectorCudaMPI::PauliY",
                   "[StateVectorCudaMPI_Nonparam]", float, double) {
    PLGPU_MPI_TEST_GATE_OPS_NONPARAM(TestType, num_qubits, applyPauliY,
                                     "PauliY", lsb_1qbit);
    PLGPU_MPI_TEST_GATE_OPS_NONPARAM(TestType, num_qubits, applyPauliY,
                                     "PauliY", {num_qubits - 1});
}

TEMPLATE_TEST_CASE("StateVectorCudaMPI::PauliZ",
                   "[StateVectorCudaMPI_Nonparam]", float, double) {
    PLGPU_MPI_TEST_GATE_OPS_NONPARAM(TestType, num_qubits, applyPauliZ,
                                     "PauliZ", lsb_1qbit);
    PLGPU_MPI_TEST_GATE_OPS_NONPARAM(TestType, num_qubits, applyPauliZ,
                                     "PauliZ", {num_qubits - 1});
}

TEMPLATE_TEST_CASE("StateVectorCudaMPI::S", "[StateVectorCudaMPI_Nonparam]",
                   float, double) {
    PLGPU_MPI_TEST_GATE_OPS_NONPARAM(TestType, num_qubits, applyS, "S",
                                     lsb_1qbit);
    PLGPU_MPI_TEST_GATE_OPS_NONPARAM(TestType, num_qubits, applyS, "S",
                                     {num_qubits - 1});
}

TEMPLATE_TEST_CASE("StateVectorCudaMPI::T", "[StateVectorCudaMPI_Nonparam]",
                   float, double) {
    PLGPU_MPI_TEST_GATE_OPS_NONPARAM(TestType, num_qubits, applyT, "T",
                                     lsb_1qbit);
    PLGPU_MPI_TEST_GATE_OPS_NONPARAM(TestType, num_qubits, applyT, "T",
                                     {num_qubits - 1});
}

TEMPLATE_TEST_CASE("StateVectorCudaMPI::CNOT", "[StateVectorCudaMPI_Nonparam]",
                   float, double) {
    PLGPU_MPI_TEST_GATE_OPS_NONPARAM(TestType, num_qubits, applyCNOT, "CNOT",
                                     lsb_2qbit);
    PLGPU_MPI_TEST_GATE_OPS_NONPARAM(TestType, num_qubits, applyCNOT, "CNOT",
                                     mlsb_2qubit);
    PLGPU_MPI_TEST_GATE_OPS_NONPARAM(TestType, num_qubits, applyCNOT, "CNOT",
                                     msb_2qubit);
}

TEMPLATE_TEST_CASE("StateVectorCudaMPI::SWAP", "[StateVectorCudaMPI_Nonparam]",
                   float, double) {
    PLGPU_MPI_TEST_GATE_OPS_NONPARAM(TestType, num_qubits, applySWAP, "SWAP",
                                     lsb_2qbit);
    PLGPU_MPI_TEST_GATE_OPS_NONPARAM(TestType, num_qubits, applySWAP, "SWAP",
                                     mlsb_2qubit);
    PLGPU_MPI_TEST_GATE_OPS_NONPARAM(TestType, num_qubits, applySWAP, "SWAP",
                                     msb_2qubit);
}

TEMPLATE_TEST_CASE("StateVectorCudaMPI::CY", "[StateVectorCudaMPI_Nonparam]",
                   float, double) {
    PLGPU_MPI_TEST_GATE_OPS_NONPARAM(TestType, num_qubits, applyCY, "CY",
                                     lsb_2qbit);
    PLGPU_MPI_TEST_GATE_OPS_NONPARAM(TestType, num_qubits, applyCY, "CY",
                                     mlsb_2qubit);
    PLGPU_MPI_TEST_GATE_OPS_NONPARAM(TestType, num_qubits, applyCY, "CY",
                                     msb_2qubit);
}

TEMPLATE_TEST_CASE("StateVectorCudaMPI::CZ", "[StateVectorCudaMPI_Nonparam]",
                   float, double) {
    PLGPU_MPI_TEST_GATE_OPS_NONPARAM(TestType, num_qubits, applyCZ, "CZ",
                                     lsb_2qbit);
    PLGPU_MPI_TEST_GATE_OPS_NONPARAM(TestType, num_qubits, applyCZ, "CZ",
                                     mlsb_2qubit);
    PLGPU_MPI_TEST_GATE_OPS_NONPARAM(TestType, num_qubits, applyCZ, "CZ",
                                     msb_2qubit);
}

TEMPLATE_TEST_CASE("StateVectorCudaMPI::Toffoli",
                   "[StateVectorCudaMPI_Nonparam]", float, double) {
    PLGPU_MPI_TEST_GATE_OPS_NONPARAM(TestType, num_qubits, applyToffoli,
                                     "Toffoli", lsb_3qbit);
    PLGPU_MPI_TEST_GATE_OPS_NONPARAM(TestType, num_qubits, applyToffoli,
                                     "Toffoli", mlsb_3qubit);
    PLGPU_MPI_TEST_GATE_OPS_NONPARAM(TestType, num_qubits, applyToffoli,
                                     "Toffoli", msb_3qubit);
}

TEMPLATE_TEST_CASE("StateVectorCudaMPI::CSWAP", "[StateVectorCudaMPI_Nonparam]",
                   float, double) {
    PLGPU_MPI_TEST_GATE_OPS_NONPARAM(TestType, num_qubits, applyCSWAP, "CSWAP",
                                     lsb_3qbit);
    PLGPU_MPI_TEST_GATE_OPS_NONPARAM(TestType, num_qubits, applyCSWAP, "CSWAP",
                                     mlsb_3qubit);
    PLGPU_MPI_TEST_GATE_OPS_NONPARAM(TestType, num_qubits, applyCSWAP, "CSWAP",
                                     msb_3qubit);
}

<<<<<<< HEAD
TEMPLATE_TEST_CASE("StateVectorCudaMPI::expval",
=======
TEMPLATE_TEST_CASE("StateVectorCudaMPI::expval_Identity",
>>>>>>> 75880f6a
                   "[StateVectorCudaMPI_Nonparam]", double) {
    using cp_t = std::complex<TestType>;
    using PrecisionT = TestType;
    MPIManager mpi_manager(MPI_COMM_WORLD);

    size_t mpi_buffersize = 26;

<<<<<<< HEAD
    int nGlobalIndexBits =
        std::bit_width(static_cast<unsigned int>(mpi_manager.getSize())) - 1;
    int nLocalIndexBits = (num_qubits)-nGlobalIndexBits;
    int svLength = 1 << (num_qubits);
=======
    size_t nGlobalIndexBits =
        std::bit_width(static_cast<size_t>(mpi_manager.getSize())) - 1;
    size_t nLocalIndexBits = num_qubits - nGlobalIndexBits;
    size_t svLength = 1 << num_qubits;
>>>>>>> 75880f6a
    mpi_manager.Barrier();
    std::vector<cp_t> init_sv(svLength);
    if (mpi_manager.getRank() == 0) {
        std::mt19937 re{1337};
<<<<<<< HEAD
        auto random_sv = createRandomState<PrecisionT>(re, (num_qubits));
=======
        auto random_sv = createRandomState<PrecisionT>(re, num_qubits);
>>>>>>> 75880f6a
        init_sv = random_sv;
    }
    auto local_state = mpi_manager.scatter(init_sv, 0);
    mpi_manager.Barrier();
    int nDevices = 0;
    cudaGetDeviceCount(&nDevices);
    int deviceId = mpi_manager.getRank() % nDevices;
    cudaSetDevice(deviceId);
    DevTag<int> dt_local(deviceId, 0);
    mpi_manager.Barrier();

    StateVectorCudaMPI<TestType> sv(mpi_manager, dt_local, mpi_buffersize,
                                    nGlobalIndexBits, nLocalIndexBits);
    sv.CopyHostDataToGpu(local_state, false);
    PrecisionT mpi_result, result;
    std::vector<size_t> wire{0};

    std::vector<cp_t> matrix(4, cp_t{1.0, 0.0});

<<<<<<< HEAD
    matrix[1] = cp_t(0, 0);
    matrix[2] = cp_t(0, 0);

    mpi_result = sv.expval(wire, matrix).x;

    SVDataGPU<TestType> svdat{(num_qubits), init_sv};
=======
    matrix[1] = cp_t{0.0, 0.0};
    matrix[2] = cp_t{0.0, 0.0};

    mpi_result = sv.expval(wire, matrix).x;

    SVDataGPU<TestType> svdat{num_qubits, init_sv};
    if (mpi_manager.getRank() == 0) {
        result = svdat.cuda_sv.expval(wire, matrix).x;
    }
    mpi_manager.Bcast<PrecisionT>(result, 0);
    CHECK(result == Approx(mpi_result).epsilon(1e-5));
}

TEMPLATE_TEST_CASE("StateVectorCudaMPI::expval_PauliX",
                   "[StateVectorCudaMPI_Nonparam]", double) {
    using cp_t = std::complex<TestType>;
    using PrecisionT = TestType;
    MPIManager mpi_manager(MPI_COMM_WORLD);

    size_t mpi_buffersize = 26;

    size_t nGlobalIndexBits =
        std::bit_width(static_cast<size_t>(mpi_manager.getSize())) - 1;
    size_t nLocalIndexBits = num_qubits - nGlobalIndexBits;
    size_t svLength = 1 << num_qubits;
    mpi_manager.Barrier();
    std::vector<cp_t> init_sv(svLength);
    if (mpi_manager.getRank() == 0) {
        std::mt19937 re{1337};
        auto random_sv = createRandomState<PrecisionT>(re, num_qubits);
        init_sv = random_sv;
    }
    auto local_state = mpi_manager.scatter(init_sv, 0);
    mpi_manager.Barrier();
    int nDevices = 0;
    cudaGetDeviceCount(&nDevices);
    int deviceId = mpi_manager.getRank() % nDevices;
    cudaSetDevice(deviceId);
    DevTag<int> dt_local(deviceId, 0);
    mpi_manager.Barrier();

    StateVectorCudaMPI<TestType> sv(mpi_manager, dt_local, mpi_buffersize,
                                    nGlobalIndexBits, nLocalIndexBits);
    sv.CopyHostDataToGpu(local_state, false);
    PrecisionT mpi_result, result;
    std::vector<size_t> wire{0};

    std::vector<cp_t> matrix(4, cp_t{0.0, 0.0});

    matrix[1] = cp_t{1.0, 0.0};
    matrix[2] = cp_t{1.0, 0.0};

    mpi_result = sv.expval(wire, matrix).x;

    SVDataGPU<TestType> svdat{num_qubits, init_sv};
    if (mpi_manager.getRank() == 0) {
        result = svdat.cuda_sv.expval(wire, matrix).x;
    }
    mpi_manager.Bcast<PrecisionT>(result, 0);
    CHECK(result == Approx(mpi_result).epsilon(1e-5));
}

TEMPLATE_TEST_CASE("StateVectorCudaMPI::expval_PauliY",
                   "[StateVectorCudaMPI_Nonparam]", double) {
    using cp_t = std::complex<TestType>;
    using PrecisionT = TestType;
    MPIManager mpi_manager(MPI_COMM_WORLD);

    size_t mpi_buffersize = 26;

    size_t nGlobalIndexBits =
        std::bit_width(static_cast<size_t>(mpi_manager.getSize())) - 1;
    size_t nLocalIndexBits = num_qubits - nGlobalIndexBits;
    size_t svLength = 1 << num_qubits;
    mpi_manager.Barrier();
    std::vector<cp_t> init_sv(svLength);
    if (mpi_manager.getRank() == 0) {
        std::mt19937 re{1337};
        auto random_sv = createRandomState<PrecisionT>(re, num_qubits);
        init_sv = random_sv;
    }
    auto local_state = mpi_manager.scatter(init_sv, 0);
    mpi_manager.Barrier();
    int nDevices = 0;
    cudaGetDeviceCount(&nDevices);
    int deviceId = mpi_manager.getRank() % nDevices;
    cudaSetDevice(deviceId);
    DevTag<int> dt_local(deviceId, 0);
    mpi_manager.Barrier();

    StateVectorCudaMPI<TestType> sv(mpi_manager, dt_local, mpi_buffersize,
                                    nGlobalIndexBits, nLocalIndexBits);
    sv.CopyHostDataToGpu(local_state, false);
    PrecisionT mpi_result, result;
    std::vector<size_t> wire{0};

    std::vector<cp_t> matrix(4, cp_t{0.0, 0.0});

    matrix[1] = cp_t{0.0, -1.0};
    matrix[2] = cp_t{0.0, 1.0};

    mpi_result = sv.expval(wire, matrix).x;

    SVDataGPU<TestType> svdat{num_qubits, init_sv};
    if (mpi_manager.getRank() == 0) {
        result = svdat.cuda_sv.expval(wire, matrix).x;
    }
    mpi_manager.Bcast<PrecisionT>(result, 0);
    CHECK(result == Approx(mpi_result).epsilon(1e-5));
}

TEMPLATE_TEST_CASE("StateVectorCudaMPI::expval_PauliZ",
                   "[StateVectorCudaMPI_Nonparam]", double) {
    using cp_t = std::complex<TestType>;
    using PrecisionT = TestType;
    MPIManager mpi_manager(MPI_COMM_WORLD);

    size_t mpi_buffersize = 26;

    size_t nGlobalIndexBits =
        std::bit_width(static_cast<size_t>(mpi_manager.getSize())) - 1;
    size_t nLocalIndexBits = num_qubits - nGlobalIndexBits;
    size_t svLength = 1 << num_qubits;
    mpi_manager.Barrier();
    std::vector<cp_t> init_sv(svLength);
    if (mpi_manager.getRank() == 0) {
        std::mt19937 re{1337};
        auto random_sv = createRandomState<PrecisionT>(re, num_qubits);
        init_sv = random_sv;
    }
    auto local_state = mpi_manager.scatter(init_sv, 0);
    mpi_manager.Barrier();
    int nDevices = 0;
    cudaGetDeviceCount(&nDevices);
    int deviceId = mpi_manager.getRank() % nDevices;
    cudaSetDevice(deviceId);
    DevTag<int> dt_local(deviceId, 0);
    mpi_manager.Barrier();

    StateVectorCudaMPI<TestType> sv(mpi_manager, dt_local, mpi_buffersize,
                                    nGlobalIndexBits, nLocalIndexBits);
    sv.CopyHostDataToGpu(local_state, false);
    PrecisionT mpi_result, result;
    std::vector<size_t> wire{0};

    std::vector<cp_t> matrix(4, cp_t{0.0, 0.0});

    matrix[0] = cp_t{1.0, 0.0};
    matrix[3] = cp_t{-1.0, 0.0};

    mpi_result = sv.expval(wire, matrix).x;

    SVDataGPU<TestType> svdat{num_qubits, init_sv};
    if (mpi_manager.getRank() == 0) {
        result = svdat.cuda_sv.expval(wire, matrix).x;
    }
    mpi_manager.Bcast<PrecisionT>(result, 0);
    CHECK(result == Approx(mpi_result).epsilon(1e-5));
}

TEMPLATE_TEST_CASE("StateVectorCudaMPI::expval_Hardmard",
                   "[StateVectorCudaMPI_Nonparam]", double) {
    using cp_t = std::complex<TestType>;
    using PrecisionT = TestType;
    MPIManager mpi_manager(MPI_COMM_WORLD);

    size_t mpi_buffersize = 26;

    size_t nGlobalIndexBits =
        std::bit_width(static_cast<size_t>(mpi_manager.getSize())) - 1;
    size_t nLocalIndexBits = num_qubits - nGlobalIndexBits;
    size_t svLength = 1 << num_qubits;
    mpi_manager.Barrier();
    std::vector<cp_t> init_sv(svLength);
    if (mpi_manager.getRank() == 0) {
        std::mt19937 re{1337};
        auto random_sv = createRandomState<PrecisionT>(re, num_qubits);
        init_sv = random_sv;
    }
    auto local_state = mpi_manager.scatter(init_sv, 0);
    mpi_manager.Barrier();
    int nDevices = 0;
    cudaGetDeviceCount(&nDevices);
    int deviceId = mpi_manager.getRank() % nDevices;
    cudaSetDevice(deviceId);
    DevTag<int> dt_local(deviceId, 0);
    mpi_manager.Barrier();

    StateVectorCudaMPI<TestType> sv(mpi_manager, dt_local, mpi_buffersize,
                                    nGlobalIndexBits, nLocalIndexBits);
    sv.CopyHostDataToGpu(local_state, false);
    PrecisionT mpi_result, result;
    std::vector<size_t> wire{0};

    std::vector<cp_t> matrix(4, cp_t{1.0 / sqrt(2.0), 0.0});

    matrix[3] = -matrix[3];

    mpi_result = sv.expval(wire, matrix).x;

    SVDataGPU<TestType> svdat{num_qubits, init_sv};
>>>>>>> 75880f6a
    if (mpi_manager.getRank() == 0) {
        result = svdat.cuda_sv.expval(wire, matrix).x;
    }
    mpi_manager.Bcast<PrecisionT>(result, 0);
    CHECK(result == Approx(mpi_result).epsilon(1e-5));
}

TEMPLATE_TEST_CASE("StateVectorCudaMPI::probability",
                   "[StateVectorCudaMPI_Nonparam]", double) {
    using cp_t = std::complex<TestType>;
    const std::size_t numqubits = 4;
    MPIManager mpi_manager(MPI_COMM_WORLD);
    size_t mpi_buffersize = 26;
<<<<<<< HEAD
    int nGlobalIndexBits =
        std::bit_width(static_cast<unsigned int>(mpi_manager.getSize())) - 1;
    int nLocalIndexBits = numqubits - nGlobalIndexBits;
=======
    size_t nGlobalIndexBits = std::bit_width(mpi_manager.getSize()) - 1;
    size_t nLocalIndexBits = numqubits - nGlobalIndexBits;
>>>>>>> 75880f6a

    std::vector<cp_t> init_sv{{0.1653855288944372, 0.08360762242222763},
                              {0.0731293375604395, 0.13209080879903976},
                              {0.23742759434160687, 0.2613440813782711},
                              {0.16768740742688235, 0.2340607179431313},
                              {0.2247465091396771, 0.052469062762363974},
                              {0.1595307101966878, 0.018355977199570113},
                              {0.01433428625707798, 0.18836803047905595},
                              {0.20447553584586473, 0.02069817884076428},
                              {0.17324175995006008, 0.12834320562185453},
                              {0.021542232643170886, 0.2537776554975786},
                              {0.2917899745322105, 0.30227665008366594},
                              {0.17082687702494623, 0.013880922806771745},
                              {0.03801974084659355, 0.2233816291263903},
                              {0.1991010562067874, 0.2378546697582974},
                              {0.13833362414043807, 0.0571737109901294},
                              {0.1960850292216881, 0.22946370987301284}};

    auto local_state = mpi_manager.scatter(init_sv, 0);

    int nDevices = 0; // Number of GPU devices per node
    cudaGetDeviceCount(&nDevices);
    int deviceId = mpi_manager.getRank() % nDevices;
    cudaSetDevice(deviceId);
    DevTag<int> dt_local(deviceId, 0);
    mpi_manager.Barrier();

    SECTION("Subset probability at global wires") {

        std::vector<std::size_t> wires = {0, 1};

        StateVectorCudaMPI<TestType> sv(mpi_manager, dt_local, mpi_buffersize,
                                        nGlobalIndexBits, nLocalIndexBits);

        sv.CopyHostDataToGpu(local_state, false);

        auto probs = sv.probability(wires);

        std::vector<double> expected = {0.26471457, 0.15697763, 0.31723892,
                                        0.26106889};

        auto local_expected = mpi_manager.scatter(expected, 0);

        CHECK(local_expected == Pennylane::approx(probs));
    }

    SECTION("Subset probability at both local and global wires") {
        std::vector<std::size_t> wires = {1, 3};

        StateVectorCudaMPI<TestType> sv(mpi_manager, dt_local, mpi_buffersize,
                                        nGlobalIndexBits, nLocalIndexBits);
        sv.CopyHostDataToGpu(local_state, false);

        auto probs = sv.probability(wires);

        std::vector<double> expected = {0.38201245, 0.19994104, 0.16270186,
                                        0.25534466};
        // tranposed
        std::vector<double> expected_rank0 = {0.38201245, 0.16270186,
                                              0.19994104, 0.25534466};
        std::vector<double> expected_rank1 = {};
        if (mpi_manager.getRank() == 0) {
            CHECK(expected_rank0 == Pennylane::approx(probs));
        } else if (mpi_manager.getRank() == 1) {
            CHECK(expected_rank1 == Pennylane::approx(probs));
        }
    }

    SECTION("Subset probability at local wires") {
        std::vector<std::size_t> wires = {3};

        StateVectorCudaMPI<TestType> sv(mpi_manager, dt_local, mpi_buffersize,
                                        nGlobalIndexBits, nLocalIndexBits);

        sv.CopyHostDataToGpu(local_state, false);

        auto probs = sv.probability(wires);

        std::vector<double> expected_rank0 = {0.54471431, 0.45528569};
        std::vector<double> expected_nonrank0 = {};
        if (mpi_manager.getRank() == 0) {
            CHECK(expected_rank0 == Pennylane::approx(probs));
        } else {
            CHECK(expected_nonrank0 == Pennylane::approx(probs));
        }
    }
}

TEMPLATE_TEST_CASE("Sample", "[LightningGPUMPI_NonParam]", double) {
    constexpr uint32_t twos[] = {
        1U << 0U,  1U << 1U,  1U << 2U,  1U << 3U,  1U << 4U,  1U << 5U,
        1U << 6U,  1U << 7U,  1U << 8U,  1U << 9U,  1U << 10U, 1U << 11U,
        1U << 12U, 1U << 13U, 1U << 14U, 1U << 15U, 1U << 16U, 1U << 17U,
        1U << 18U, 1U << 19U, 1U << 20U, 1U << 21U, 1U << 22U, 1U << 23U,
        1U << 24U, 1U << 25U, 1U << 26U, 1U << 27U, 1U << 28U, 1U << 29U,
        1U << 30U, 1U << 31U};

    using cp_t = std::complex<TestType>;
    const std::size_t numqubits = 4;
    MPIManager mpi_manager(MPI_COMM_WORLD);
    size_t mpi_buffersize = 26;
<<<<<<< HEAD
    int nGlobalIndexBits =
        std::bit_width(static_cast<unsigned int>(mpi_manager.getSize())) - 1;
    int nLocalIndexBits = numqubits - nGlobalIndexBits;
=======
    size_t nGlobalIndexBits =
        std::bit_width(static_cast<size_t>(mpi_manager.getSize())) - 1;
    size_t nLocalIndexBits = numqubits - nGlobalIndexBits;
>>>>>>> 75880f6a

    std::vector<cp_t> init_sv{{0.1653855288944372, 0.08360762242222763},
                              {0.0731293375604395, 0.13209080879903976},
                              {0.23742759434160687, 0.2613440813782711},
                              {0.16768740742688235, 0.2340607179431313},
                              {0.2247465091396771, 0.052469062762363974},
                              {0.1595307101966878, 0.018355977199570113},
                              {0.01433428625707798, 0.18836803047905595},
                              {0.20447553584586473, 0.02069817884076428},
                              {0.17324175995006008, 0.12834320562185453},
                              {0.021542232643170886, 0.2537776554975786},
                              {0.2917899745322105, 0.30227665008366594},
                              {0.17082687702494623, 0.013880922806771745},
                              {0.03801974084659355, 0.2233816291263903},
                              {0.1991010562067874, 0.2378546697582974},
                              {0.13833362414043807, 0.0571737109901294},
                              {0.1960850292216881, 0.22946370987301284}};

    auto local_state = mpi_manager.scatter(init_sv, 0);

    std::vector<TestType> expected_probabilities = {
        0.03434261, 0.02279588, 0.12467259, 0.08290349, 0.053264,   0.02578699,
        0.03568799, 0.04223866, 0.04648469, 0.06486717, 0.17651256, 0.0293745,
        0.05134485, 0.09621607, 0.02240502, 0.09110293};

    int nDevices = 0; // Number of GPU devices per node
    cudaGetDeviceCount(&nDevices);
    int deviceId = mpi_manager.getRank() % nDevices;
    cudaSetDevice(deviceId);
    DevTag<int> dt_local(deviceId, 0);
    mpi_manager.Barrier();

    StateVectorCudaMPI<TestType> sv(mpi_manager, dt_local, mpi_buffersize,
                                    nGlobalIndexBits, nLocalIndexBits);
    sv.CopyHostDataToGpu(local_state, false);

    size_t N = std::pow(2, numqubits);
    size_t num_samples = 1000;

    auto &&samples = sv.generate_samples(num_samples);

    std::vector<size_t> counts(N, 0);
    std::vector<size_t> samples_decimal(num_samples, 0);

    // convert samples to decimal and then bin them in counts
    for (size_t i = 0; i < num_samples; i++) {
        for (size_t j = 0; j < numqubits; j++) {
            if (samples[i * numqubits + j] != 0) {
                samples_decimal[i] += twos[(numqubits - 1 - j)];
            }
        }
        counts[samples_decimal[i]] += 1;
    }
    // compute estimated probabilities from histogram
    std::vector<TestType> probabilities(counts.size());
    for (size_t i = 0; i < counts.size(); i++) {
        probabilities[i] = counts[i] / (TestType)num_samples;
    }

    REQUIRE_THAT(probabilities,
                 Catch::Approx(expected_probabilities).margin(.05));
}<|MERGE_RESOLUTION|>--- conflicted
+++ resolved
@@ -335,11 +335,7 @@
                                      msb_3qubit);
 }
 
-<<<<<<< HEAD
-TEMPLATE_TEST_CASE("StateVectorCudaMPI::expval",
-=======
 TEMPLATE_TEST_CASE("StateVectorCudaMPI::expval_Identity",
->>>>>>> 75880f6a
                    "[StateVectorCudaMPI_Nonparam]", double) {
     using cp_t = std::complex<TestType>;
     using PrecisionT = TestType;
@@ -347,26 +343,15 @@
 
     size_t mpi_buffersize = 26;
 
-<<<<<<< HEAD
-    int nGlobalIndexBits =
-        std::bit_width(static_cast<unsigned int>(mpi_manager.getSize())) - 1;
-    int nLocalIndexBits = (num_qubits)-nGlobalIndexBits;
-    int svLength = 1 << (num_qubits);
-=======
     size_t nGlobalIndexBits =
         std::bit_width(static_cast<size_t>(mpi_manager.getSize())) - 1;
     size_t nLocalIndexBits = num_qubits - nGlobalIndexBits;
     size_t svLength = 1 << num_qubits;
->>>>>>> 75880f6a
     mpi_manager.Barrier();
     std::vector<cp_t> init_sv(svLength);
     if (mpi_manager.getRank() == 0) {
         std::mt19937 re{1337};
-<<<<<<< HEAD
-        auto random_sv = createRandomState<PrecisionT>(re, (num_qubits));
-=======
         auto random_sv = createRandomState<PrecisionT>(re, num_qubits);
->>>>>>> 75880f6a
         init_sv = random_sv;
     }
     auto local_state = mpi_manager.scatter(init_sv, 0);
@@ -386,14 +371,6 @@
 
     std::vector<cp_t> matrix(4, cp_t{1.0, 0.0});
 
-<<<<<<< HEAD
-    matrix[1] = cp_t(0, 0);
-    matrix[2] = cp_t(0, 0);
-
-    mpi_result = sv.expval(wire, matrix).x;
-
-    SVDataGPU<TestType> svdat{(num_qubits), init_sv};
-=======
     matrix[1] = cp_t{0.0, 0.0};
     matrix[2] = cp_t{0.0, 0.0};
 
@@ -595,7 +572,6 @@
     mpi_result = sv.expval(wire, matrix).x;
 
     SVDataGPU<TestType> svdat{num_qubits, init_sv};
->>>>>>> 75880f6a
     if (mpi_manager.getRank() == 0) {
         result = svdat.cuda_sv.expval(wire, matrix).x;
     }
@@ -609,14 +585,8 @@
     const std::size_t numqubits = 4;
     MPIManager mpi_manager(MPI_COMM_WORLD);
     size_t mpi_buffersize = 26;
-<<<<<<< HEAD
-    int nGlobalIndexBits =
-        std::bit_width(static_cast<unsigned int>(mpi_manager.getSize())) - 1;
-    int nLocalIndexBits = numqubits - nGlobalIndexBits;
-=======
     size_t nGlobalIndexBits = std::bit_width(mpi_manager.getSize()) - 1;
     size_t nLocalIndexBits = numqubits - nGlobalIndexBits;
->>>>>>> 75880f6a
 
     std::vector<cp_t> init_sv{{0.1653855288944372, 0.08360762242222763},
                               {0.0731293375604395, 0.13209080879903976},
@@ -718,15 +688,9 @@
     const std::size_t numqubits = 4;
     MPIManager mpi_manager(MPI_COMM_WORLD);
     size_t mpi_buffersize = 26;
-<<<<<<< HEAD
-    int nGlobalIndexBits =
-        std::bit_width(static_cast<unsigned int>(mpi_manager.getSize())) - 1;
-    int nLocalIndexBits = numqubits - nGlobalIndexBits;
-=======
     size_t nGlobalIndexBits =
         std::bit_width(static_cast<size_t>(mpi_manager.getSize())) - 1;
     size_t nLocalIndexBits = numqubits - nGlobalIndexBits;
->>>>>>> 75880f6a
 
     std::vector<cp_t> init_sv{{0.1653855288944372, 0.08360762242222763},
                               {0.0731293375604395, 0.13209080879903976},
