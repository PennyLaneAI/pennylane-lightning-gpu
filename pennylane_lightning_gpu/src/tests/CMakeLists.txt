cmake_minimum_required(VERSION 3.21)

project(pennylane_lightning_tests)

set(CMAKE_CXX_STANDARD 20)

# Default build type for test code is Debug
if(NOT CMAKE_BUILD_TYPE)
    set(CMAKE_BUILD_TYPE Debug)
endif()

option(ENABLE_NATIVE "Enable native CPU build tuning" OFF)

Include(FetchContent)

FetchContent_Declare(
  Catch2
  GIT_REPOSITORY https://github.com/catchorg/Catch2.git
  GIT_TAG        v2.13.7
)

FetchContent_MakeAvailable(Catch2)

# Required for catch_discover_tests().
list(APPEND CMAKE_MODULE_PATH ${catch2_SOURCE_DIR}/contrib)

# Modify `ctest` to only run the supported subset of tests.
include(CTest)
include(Catch)

add_executable(runner_gpu runner_main.cpp)
if(ENABLE_OPENMP)
    find_package(OpenMP REQUIRED)
	  target_link_libraries(runner INTERFACE OpenMP::OpenMP_CXX)
endif()
target_link_libraries(runner_gpu PUBLIC pennylane_lightning_gpu Catch2::Catch2 lightning_simulator)

target_sources(runner_gpu PRIVATE Test_StateVectorCudaManaged_NonParam.cpp 
                              Test_StateVectorCudaManaged_Param.cpp 
                              Test_AdjointDiffGPU.cpp 
                              Test_GateCache.cpp 
<<<<<<< HEAD
=======
                              Test_DataBuffer.cpp 
                              #Test_DevTag.cpp 
>>>>>>> b4cb5c3c
                              TestHelpers.hpp 
)

target_compile_options(runner_gpu PRIVATE "$<$<CONFIG:DEBUG>:-Wall>")

if(ENABLE_NATIVE)
    message(STATUS "ENABLE_NATIVE is ON. Use -march=native for cpptests.")
    target_compile_options(runner_gpu PRIVATE -march=native)
endif()

catch_discover_tests(runner_gpu)<|MERGE_RESOLUTION|>--- conflicted
+++ resolved
@@ -39,11 +39,7 @@
                               Test_StateVectorCudaManaged_Param.cpp 
                               Test_AdjointDiffGPU.cpp 
                               Test_GateCache.cpp 
-<<<<<<< HEAD
-=======
                               Test_DataBuffer.cpp 
-                              #Test_DevTag.cpp 
->>>>>>> b4cb5c3c
                               TestHelpers.hpp 
 )
 
