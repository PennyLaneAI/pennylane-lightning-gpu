#pragma once

#include <chrono>
#include <future>
#include <omp.h>
<<<<<<< HEAD
=======
#include <thread>
#include <variant>
>>>>>>> b4cb5c3c

#include "DevTag.hpp"
#include "DevicePool.hpp"
#include "StateVectorCudaManaged.hpp"

#include "AdjointDataGPU.hpp"

/// @cond DEV
namespace {
using namespace Pennylane::CUDA;
namespace cuUtil = Pennylane::CUDA::Util;

template <class CFP_t> static constexpr auto getP11_CU() -> std::vector<CFP_t> {
    return {cuUtil::ZERO<CFP_t>(), cuUtil::ZERO<CFP_t>(), cuUtil::ZERO<CFP_t>(),
            cuUtil::ONE<CFP_t>()};
}

template <class T = double, class SVType>
void applyGeneratorPauliRot_GPU(
    SVType &sv, const std::vector<size_t> &wires, const bool adj = false,
    const std::vector<std::string> &hyperparams = {}) {
    PL_ABORT_IF(hyperparams.size() != wires.size(),
                "Incompatible number of Pauli words and wires");
    for (size_t i = 0; i < wires.size(); i++) {
        if (hyperparams[i] == "RX") {
            sv.applyPauliX({wires[i]}, adj);
        } else if (hyperparams[i] == "RY") {
            sv.applyPauliY({wires[i]}, adj);
        } else if (hyperparams[i] == "RZ") {
            sv.applyPauliZ({wires[i]}, adj);
        } else {
            PL_ABORT("Unsupported Pauli word. Allowed characters are I, RX, RY "
                     "and RZ");
        }
    }
}

template <class T = double, class SVType>
void applyGeneratorRX_GPU(
    SVType &sv, const std::vector<size_t> &wires, const bool adj = false,
    [[maybe_unused]] const std::vector<std::string> &hyperparams = {}) {
    sv.applyPauliX(wires, adj);
}

template <class T = double, class SVType>
void applyGeneratorRY_GPU(
    SVType &sv, const std::vector<size_t> &wires, const bool adj = false,
    [[maybe_unused]] const std::vector<std::string> &hyperparams = {}) {
    sv.applyPauliY(wires, adj);
}

template <class T = double, class SVType>
void applyGeneratorRZ_GPU(
    SVType &sv, const std::vector<size_t> &wires, const bool adj = false,
    [[maybe_unused]] const std::vector<std::string> &hyperparams = {}) {
    sv.applyPauliZ(wires, adj);
}

template <class T = double, class SVType>
void applyGeneratorIsingXX_GPU(
    SVType &sv, const std::vector<size_t> &wires, const bool adj = false,
    [[maybe_unused]] const std::vector<std::string> &hyperparams = {}) {
    sv.applyGeneratorIsingXX(wires, adj);
}

template <class T = double, class SVType>
void applyGeneratorIsingYY_GPU(
    SVType &sv, const std::vector<size_t> &wires, const bool adj = false,
    [[maybe_unused]] const std::vector<std::string> &hyperparams = {}) {
    sv.applyGeneratorIsingYY(wires, adj);
}

template <class T = double, class SVType>
void applyGeneratorIsingZZ_GPU(
    SVType &sv, const std::vector<size_t> &wires, const bool adj = false,
    [[maybe_unused]] const std::vector<std::string> &hyperparams = {}) {
    sv.applyGeneratorIsingZZ(wires, adj);
}
template <class T = double, class SVType>
void applyGeneratorPhaseShift_GPU(
    SVType &sv, const std::vector<size_t> &wires, const bool adj = false,
    [[maybe_unused]] const std::vector<std::string> &hyperparams = {}) {
    sv.applyOperation("P_11", wires, adj, {0.0}, {},
                      getP11_CU<decltype(cuUtil::getCudaType(T{}))>());
}

template <class T = double, class SVType>
void applyGeneratorCRX_GPU(
    SVType &sv, const std::vector<size_t> &wires, const bool adj = false,
    [[maybe_unused]] const std::vector<std::string> &hyperparams = {}) {
    sv.applyPauliX(std::vector<size_t>{wires.back()}, adj);
}

template <class T = double, class SVType>
void applyGeneratorCRY_GPU(
    SVType &sv, const std::vector<size_t> &wires, const bool adj = false,
    [[maybe_unused]] const std::vector<std::string> &hyperparams = {}) {
    sv.applyPauliY(std::vector<size_t>{wires.back()}, adj);
}

template <class T = double, class SVType>
void applyGeneratorCRZ_GPU(
    SVType &sv, const std::vector<size_t> &wires, const bool adj = false,
    [[maybe_unused]] const std::vector<std::string> &hyperparams = {}) {
    sv.applyPauliZ(std::vector<size_t>{wires.back()}, adj);
}

template <class T = double, class SVType>
void applyGeneratorControlledPhaseShift_GPU(
    SVType &sv, const std::vector<size_t> &wires, const bool adj = false,
    [[maybe_unused]] const std::vector<std::string> &hyperparams = {}) {
    sv.applyOperation("P_11", {wires.back()}, adj, {0.0}, {},
                      getP11_CU<decltype(cuUtil::getCudaType(T{}))>());
}
template <class T = double, class SVType>
void applyGeneratorSingleExcitation_GPU(
    SVType &sv, const std::vector<size_t> &wires, const bool adj = false,
    [[maybe_unused]] const std::vector<std::string> &hyperparams = {}) {
    sv.applyGeneratorSingleExcitation(wires, adj);
}
template <class T = double, class SVType>
void applyGeneratorSingleExcitationMinus_GPU(
    SVType &sv, const std::vector<size_t> &wires, const bool adj = false,
    [[maybe_unused]] const std::vector<std::string> &hyperparams = {}) {
    sv.applyGeneratorSingleExcitationMinus(wires, adj);
}
template <class T = double, class SVType>
void applyGeneratorSingleExcitationPlus_GPU(
    SVType &sv, const std::vector<size_t> &wires, const bool adj = false,
    [[maybe_unused]] const std::vector<std::string> &hyperparams = {}) {
    sv.applyGeneratorSingleExcitationPlus(wires, adj);
}
template <class T = double, class SVType>
void applyGeneratorDoubleExcitation_GPU(
    SVType &sv, const std::vector<size_t> &wires, const bool adj = false,
    [[maybe_unused]] const std::vector<std::string> &hyperparams = {}) {
    sv.applyGeneratorDoubleExcitation(wires, adj);
}
template <class T = double, class SVType>
void applyGeneratorDoubleExcitationMinus_GPU(
    SVType &sv, const std::vector<size_t> &wires, const bool adj = false,
    [[maybe_unused]] const std::vector<std::string> &hyperparams = {}) {
    sv.applyGeneratorDoubleExcitationMinus(wires, adj);
}
template <class T = double, class SVType>
void applyGeneratorDoubleExcitationPlus_GPU(
    SVType &sv, const std::vector<size_t> &wires, const bool adj = false,
    [[maybe_unused]] const std::vector<std::string> &hyperparams = {}) {
    sv.applyGeneratorDoubleExcitationPlus(wires, adj);
}
template <class T = double, class SVType>
void applyGeneratorMultiRZ_GPU(
    SVType &sv, const std::vector<size_t> &wires, const bool adj = false,
    [[maybe_unused]] const std::vector<std::string> &hyperparams = {}) {
    sv.applyGeneratorMultiRZ(wires, adj);
}
} // namespace
/// @endcond

namespace Pennylane::Algorithms {

/**
 * @brief GPU-enabled adjoint Jacobian evaluator following the method of
 * arXiV:2009.02823
 *
 * @tparam T Floating-point precision.
 */
template <class T = double> class AdjointJacobianGPU {
  private:
    using CFP_t = decltype(cuUtil::getCudaType(T{}));
    using scalar_type_t = T;
    using GeneratorFunc = void (*)(
        StateVectorCudaManaged<T> &, const std::vector<size_t> &, const bool,
        const std::vector<std::string> &); // function pointer type

    // Holds the mapping from gate labels to associated generator functions.
    const std::unordered_map<std::string, GeneratorFunc> generator_map{
        {"PauliRot",
         &::applyGeneratorPauliRot_GPU<T, StateVectorCudaManaged<T>>},
        {"RX", &::applyGeneratorRX_GPU<T, StateVectorCudaManaged<T>>},
        {"RY", &::applyGeneratorRY_GPU<T, StateVectorCudaManaged<T>>},
        {"RZ", &::applyGeneratorRZ_GPU<T, StateVectorCudaManaged<T>>},
        {"IsingXX", &::applyGeneratorIsingXX_GPU<T, StateVectorCudaManaged<T>>},
        {"IsingYY", &::applyGeneratorIsingYY_GPU<T, StateVectorCudaManaged<T>>},
        {"IsingZZ", &::applyGeneratorIsingZZ_GPU<T, StateVectorCudaManaged<T>>},
        {"CRX", &::applyGeneratorCRX_GPU<T, StateVectorCudaManaged<T>>},
        {"CRY", &::applyGeneratorCRY_GPU<T, StateVectorCudaManaged<T>>},
        {"CRZ", &::applyGeneratorCRZ_GPU<T, StateVectorCudaManaged<T>>},
        {"PhaseShift",
         ::applyGeneratorPhaseShift_GPU<T, StateVectorCudaManaged<T>>},
        {"ControlledPhaseShift",
         &applyGeneratorControlledPhaseShift_GPU<T, StateVectorCudaManaged<T>>},
        {"SingleExcitation",
         &::applyGeneratorSingleExcitation_GPU<T, StateVectorCudaManaged<T>>},
        {"SingleExcitationMinus",
         &::applyGeneratorSingleExcitationMinus_GPU<T,
                                                    StateVectorCudaManaged<T>>},
        {"SingleExcitationPlus",
         &::applyGeneratorSingleExcitationPlus_GPU<T,
                                                   StateVectorCudaManaged<T>>},
        {"DoubleExcitation",
         &::applyGeneratorDoubleExcitation_GPU<T, StateVectorCudaManaged<T>>},
        {"DoubleExcitationMinus",
         &::applyGeneratorDoubleExcitationMinus_GPU<T,
                                                    StateVectorCudaManaged<T>>},
        {"DoubleExcitationPlus",
         &::applyGeneratorDoubleExcitationPlus_GPU<T,
                                                   StateVectorCudaManaged<T>>},
        {"MultiRZ",
         &::applyGeneratorMultiRZ_GPU<T, StateVectorCudaManaged<T>>}};

    // Holds the mappings from gate labels to associated generator coefficients.
    const std::unordered_map<std::string, T> scaling_factors{
        {"PauliRot", -static_cast<T>(0.5)},
        {"RX", -static_cast<T>(0.5)},
        {"RY", -static_cast<T>(0.5)},
        {"RZ", -static_cast<T>(0.5)},
        {"IsingXX", -static_cast<T>(0.5)},
        {"IsingYY", -static_cast<T>(0.5)},
        {"IsingZZ", -static_cast<T>(0.5)},
        {"PhaseShift", static_cast<T>(1)},
        {"CRX", -static_cast<T>(0.5)},
        {"CRY", -static_cast<T>(0.5)},
        {"CRZ", -static_cast<T>(0.5)},
        {"ControlledPhaseShift", static_cast<T>(1)},
        {"SingleExcitation", -static_cast<T>(0.5)},
        {"SingleExcitationMinus", -static_cast<T>(0.5)},
        {"SingleExcitationPlus", -static_cast<T>(0.5)},
        {"DoubleExcitation", -static_cast<T>(0.5)},
        {"DoubleExcitationMinus", -static_cast<T>(0.5)},
        {"DoubleExcitationPlus", -static_cast<T>(0.5)},
        {"MultiRZ", -static_cast<T>(0.5)}};

    /**
     * @brief Utility method to update the Jacobian at a given index by
     * calculating the overlap between two given states.
     *
     * @param sv1 Statevector <sv1|. Data will be conjugated.
     * @param sv2 Statevector |sv2>
     * @param jac Jacobian receiving the values.
     * @param scaling_coeff Generator coefficient for given gate derivative.
     * @param obs_index Observable index position of Jacobian to update.
     * @param param_index Parameter index position of Jacobian to update.
     */
    inline void updateJacobian(const StateVectorCudaManaged<T> &sv1,
                               const StateVectorCudaManaged<T> &sv2,
                               std::vector<std::vector<T>> &jac,
                               T scaling_coeff, size_t obs_index,
                               size_t param_index) {
        PL_ABORT_IF_NOT(sv1.getDataBuffer().getDevTag().getDeviceID() ==
                            sv2.getDataBuffer().getDevTag().getDeviceID(),
                        "Data exists on different GPUs. Aborting.");

        jac[obs_index][param_index] =
            -2 * scaling_coeff *
            innerProdC_CUDA(sv1.getData(), sv2.getData(), sv1.getLength(),
                            sv1.getDataBuffer().getDevTag().getDeviceID(),
                            sv1.getDataBuffer().getDevTag().getStreamID())
                .y;
    }

    /**
     * @brief Utility method to apply all operations from given
     * `%cuOpsData<T>` object to `%StateVectorCudaManaged<T>`
     *
     * @param state Statevector to be updated.
     * @param operations Operations to apply.
     * @param adj Take the adjoint of the given operations.
     */
    inline void applyOperations(StateVectorCudaManaged<T> &state,
                                const cuOpsData<T> &operations,
                                bool adj = false) {
        for (size_t op_idx = 0; op_idx < operations.getOpsName().size();
             op_idx++) {
            state.applyOperation(operations.getOpsName()[op_idx],
                                 operations.getOpsWires()[op_idx],
                                 operations.getOpsInverses()[op_idx] ^ adj,
                                 operations.getOpsParams()[op_idx],
                                 operations.getOpsHyperParams()[op_idx]);
        }
    }

    /**
     * @brief Utility method to apply the adjoint indexed operation from
     * `%cuOpsData<T>` object to `%StateVectorCudaManaged<T>`.
     *
     * @param state Statevector to be updated.
     * @param operations Operations to apply.
     * @param op_idx Adjointed operation index to apply.
     */
    inline void applyOperationAdj(StateVectorCudaManaged<T> &state,
                                  const cuOpsData<T> &operations,
                                  size_t op_idx) {
        state.applyOperation(operations.getOpsName()[op_idx],
                             operations.getOpsWires()[op_idx],
                             !operations.getOpsInverses()[op_idx],
                             operations.getOpsParams()[op_idx],
                             operations.getOpsHyperParams()[op_idx]);
    }

    /**
     * @brief Utility method to apply a given operations from given
     * `%Pennylane::Algorithms::ObsDatum<T>` object to
     * `%StateVectorCudaManaged<T>`
     *
     * @param state Statevector to be updated.
     * @param observable Observable to apply.
     */
    inline void applyObservable(StateVectorCudaManaged<T> &state,
                                const ObsDatum<T> &observable) {
        using namespace Pennylane::Util;
        for (size_t j = 0; j < observable.getSize(); j++) {
            if (!observable.getObsParams().empty()) {
                std::visit(
                    [&](const auto &param) {
                        using p_t = std::decay_t<decltype(param)>;
                        using cucomplex_t =
                            std::decay_t<decltype(state.getData())>;

                        // Apply supported gate with given params
                        if constexpr (std::is_same_v<p_t, std::vector<T>>) {
                            state.applyOperation(observable.getObsName()[j],
                                                 observable.getObsWires()[j],
                                                 false, param);
                        }
                        // Apply provided matrix
                        else if constexpr (std::is_same_v<
                                               p_t, std::vector<cucomplex_t>>) {
                            state.applyOperation(observable.getObsName()[j],
                                                 observable.getObsWires()[j],
                                                 false, {}, param);
                        } else {
                            state.applyOperation(observable.getObsName()[j],
                                                 observable.getObsWires()[j],
                                                 false);
                        }
                    },
                    observable.getObsParams()[j]);
            } else { // Offloat to SV dispatcher if no parameters provided
                state.applyOperation(observable.getObsName()[j],
                                     observable.getObsWires()[j], false);
            }
        }
    }

    /**
     * @brief OpenMP accelerated application of observables to given
     * statevectors
     *
     * @param states Vector of statevector copies, one per observable.
     * @param reference_state Reference statevector
     * @param observables Vector of observables to apply to each statevector.
     */
    inline void
    applyObservables(std::vector<StateVectorCudaManaged<T>> &states,
                     const StateVectorCudaManaged<T> &reference_state,
                     const std::vector<ObsDatum<T>> &observables) {
        // clang-format off
        // Globally scoped exception value to be captured within OpenMP block.
        // See the following for OpenMP design decisions:
        // https://www.openmp.org/wp-content/uploads/openmp-examples-4.5.0.pdf
        std::exception_ptr ex = nullptr;
        size_t num_observables = observables.size();
        #if defined(_OPENMP)
            #pragma omp parallel default(none)                                 \
            shared(states, reference_state, observables, ex, num_observables)
        {
            #pragma omp for
        #endif
            for (size_t h_i = 0; h_i < num_observables; h_i++) {
                try {
                    states[h_i].updateData(reference_state);
                    applyObservable(states[h_i], observables[h_i]);
                } catch (...) {
                    #if defined(_OPENMP)
                        #pragma omp critical
                    #endif
                    ex = std::current_exception();
                    #if defined(_OPENMP)
                        #pragma omp cancel for
                    #endif
                }
            }
        #if defined(_OPENMP)
            if (ex) {
                #pragma omp cancel parallel
            }
        }
        #endif
        if (ex) {
            std::rethrow_exception(ex);
        }
        // clang-format on
    }

    /**
     * @brief OpenMP accelerated application of adjoint operations to
     * statevectors.
     *
     * @param states Vector of all statevectors; 1 per observable
     * @param operations Operations list.
     * @param op_idx Index of given operation within operations list to take
     * adjoint of.
     */
    inline void
    applyOperationsAdj(std::vector<StateVectorCudaManaged<T>> &states,
                       const cuOpsData<T> &operations, size_t op_idx) {
        // clang-format off
        // Globally scoped exception value to be captured within OpenMP block.
        // See the following for OpenMP design decisions:
        // https://www.openmp.org/wp-content/uploads/openmp-examples-4.5.0.pdf
        std::exception_ptr ex = nullptr;
        size_t num_states = states.size();
        #if defined(_OPENMP)
            #pragma omp parallel default(none)                                 \
                shared(states, operations, op_idx, ex, num_states)
        {
            #pragma omp for
        #endif
            for (size_t obs_idx = 0; obs_idx < num_states; obs_idx++) {
                try {
                    applyOperationAdj(states[obs_idx], operations, op_idx);
                } catch (...) {
                    #if defined(_OPENMP)
                        #pragma omp critical
                    #endif
                    ex = std::current_exception();
                    #if defined(_OPENMP)
                        #pragma omp cancel for
                    #endif
                }
            }
        #if defined(_OPENMP)
            if (ex) {
                #pragma omp cancel parallel
            }
        }
        #endif
        if (ex) {
            std::rethrow_exception(ex);
        }
        // clang-format on
    }

    /**
     * @brief Inline utility to assist with getting the Jacobian index offset.
     *
     * @param obs_index
     * @param tp_index
     * @param tp_size
     * @return size_t
     */
    inline auto getJacIndex(size_t obs_index, size_t tp_index, size_t tp_size)
        -> size_t {
        return obs_index * tp_size + tp_index;
    }

    /**
     * @brief Applies the gate generator for a given parameteric gate. Returns
     * the associated scaling coefficient.
     *
     * @param sv Statevector data to operate upon.
     * @param op_name Name of parametric gate.
     * @param wires Wires to operate upon.
     * @param adj Indicate whether to take the adjoint of the operation.
     * @return T Generator scaling coefficient.
     */
    inline auto applyGenerator(StateVectorCudaManaged<T> &sv,
                               const std::string &op_name,
                               const std::vector<size_t> &wires, const bool adj,
                               const std::vector<std::string> &hyperparams = {})
        -> T {
        generator_map.at(op_name)(sv, wires, adj, hyperparams);
        return scaling_factors.at(op_name);
    }

  public:
    AdjointJacobianGPU() = default;

    /**
     * @brief Utility to create a given operations object.
     *
     * @param ops_name Name of operations.
     * @param ops_params Parameters for each operation in ops_name.
     * @param ops_wires Wires for each operation in ops_name.
     * @param ops_inverses Indicate whether to take adjoint of each operation in
     * ops_name.
     * @param ops_matrices Matrix definition of an operation if unsupported.
     * @return const cuOpsData<T>
     */
    auto createOpsData(
        const std::vector<std::string> &ops_name,
        const std::vector<std::vector<T>> &ops_params,
        const std::vector<std::vector<std::string>> &ops_hyperparams,
        const std::vector<std::vector<size_t>> &ops_wires,
        const std::vector<bool> &ops_inverses,
        const std::vector<std::vector<std::complex<T>>> &ops_matrices = {{}})
        -> cuOpsData<T> {
        return {ops_name,  ops_params,   ops_hyperparams,
                ops_wires, ops_inverses, ops_matrices};
    }

    /**
     * @brief Batches the adjoint_jacobian method over the available GPUs.
     * Explicitly forbids OMP_NUM_THREADS>1 to avoid issues with std::thread
     * contention and state access issues.
     *
     * @param ref_data Pointer to the statevector data.
     * @param length Length of the statevector data.
     * @param jac Preallocated vector for Jacobian data results.
     * @param obs Observables for which to calculate Jacobian.
     * @param ops Operations used to create given state.
     * @param trainableParams List of parameters participating in Jacobian
     * calculation.
     * @param apply_operations Indicate whether to apply operations to psi prior
     * to calculation.
     */
    void batchAdjointJacobian(
        const CFP_t *ref_data, std::size_t length,
        std::vector<std::vector<T>> &jac,
        const std::vector<Pennylane::Algorithms::ObsDatum<T>> &obs,
        const Pennylane::Algorithms::OpsData<T> &ops,
        const std::vector<size_t> &trainableParams,
        bool apply_operations = false) {

        // Create a pool of available GPU devices
        DevicePool<int> dp;
        const auto num_gpus = dp.getTotalDevices();
        const auto num_chunks = num_gpus;

        // Create a vector of threads for separate GPU executions
        using namespace std::chrono_literals;
        std::vector<std::thread> threads;
        threads.reserve(num_gpus);

        // Hold results of threaded GPU executions
        std::vector<std::future<std::vector<std::vector<T>>>> futures;

        // Iterate over the chunked observables, and submit the Jacobian task
        // for execution
        for (std::size_t i = 0; i < num_chunks; i++) {
            const auto first = static_cast<std::size_t>(
                std::ceil(obs.size() * i / num_chunks));
            const auto last = static_cast<std::size_t>(
                std::ceil((obs.size() * (i + 1) / num_chunks) - 1));

            std::promise<std::vector<std::vector<T>>> jac_subset_promise;
            futures.emplace_back(jac_subset_promise.get_future());

            auto adj_lambda =
                [&](std::promise<std::vector<std::vector<T>>> j_promise) {
                    // Ensure No OpenMP threads spawned;
                    // to be resolved with streams in future releases
                    omp_set_num_threads(1);
                    // Grab a GPU index, and set a device tag
                    const auto id = dp.acquireDevice();
                    DevTag<int> dt_local(id, 0);
                    dt_local.refresh();

                    // Create a sv copy on this thread and device; may not be
                    // necessary, could do in adjoint calculation directly
                    StateVectorCudaManaged<T> local_sv(ref_data, length,
                                                       dt_local);

                    // Create local store for Jacobian subset
                    std::vector<std::vector<T>> jac_local(
                        (last - first + 1),
                        std::vector<T>(trainableParams.size(), 0));
                    adjointJacobian(
                        local_sv.getData(), length, jac_local,
                        {obs.begin() + first, obs.begin() + last + 1}, ops,
                        trainableParams, apply_operations, dt_local);

                    j_promise.set_value(std::move(jac_local));
                    dp.releaseDevice(id);
                };
            threads.emplace_back(adj_lambda, std::move(jac_subset_promise));
        }
        /// Keep going here; ensure the new local jacs are inserted and
        /// overwrite the 0 jacs values before returning
        for (std::size_t i = 0; i < futures.size(); i++) {
            const auto first = static_cast<std::size_t>(
                std::ceil(obs.size() * i / num_chunks));

            auto jac_rows = futures[i].get();
            for (std::size_t j = 0; j < jac_rows.size(); j++) {
                jac.at(first + j) = std::move(jac_rows[j]);
            }
        }
        for (std::size_t t = 0; t < threads.size(); t++) {
            threads[t].join();
        }
    }

    /**
     * @brief Calculates the Jacobian for the statevector for the selected set
     * of parametric gates.
     *
     * For the statevector data associated with `psi` of length `num_elements`,
     * we make internal copies to a `%StateVectorCudaManaged<T>` object, with
     * one per required observable. The `operations` will be applied to the
     * internal statevector copies, with the operation indices participating in
     * the gradient calculations given in `trainableParams`, and the overall
     * number of parameters for the gradient calculation provided within
     * `num_params`. The resulting row-major ordered `jac` matrix representation
     * will be of size `trainableParams.size() * observables.size()`. OpenMP is
     * used to enable independent operations to be offloaded to threads.
     *
     * @param ref_data Pointer to the statevector data.
     * @param length Length of the statevector data.
     * @param jac Preallocated vector for Jacobian data results.
     * @param obs Observables for which to calculate Jacobian.
     * @param ops Operations used to create given state.
     * @param trainableParams List of parameters participating in Jacobian
     * calculation.
     * @param apply_operations Indicate whether to apply operations to psi prior
     * to calculation.
     */
<<<<<<< HEAD
    void adjointJacobian(const CFP_t *ref_data, std::size_t length,
                         std::vector<std::vector<T>> &jac,
                         const std::vector<ObsDatum<T>> &obs,
                         const cuOpsData<T> &ops,
                         const std::vector<size_t> &trainableParams,
                         bool apply_operations = false) {
=======
    void
    adjointJacobian(const CFP_t *ref_data, std::size_t length,
                    std::vector<std::vector<T>> &jac,
                    const std::vector<Pennylane::Algorithms::ObsDatum<T>> &obs,
                    const Pennylane::Algorithms::OpsData<T> &ops,
                    const std::vector<size_t> &trainableParams,
                    bool apply_operations = false,
                    CUDA::DevTag<int> dev_tag = {0, 0}) {
>>>>>>> b4cb5c3c
        PL_ABORT_IF(trainableParams.empty(),
                    "No trainable parameters provided.");

        const std::vector<std::string> &ops_name = ops.getOpsName();
        const size_t num_observables = obs.size();

        const size_t tp_size = trainableParams.size();
        const size_t num_param_ops = ops.getNumParOps();

        // Track positions within par and non-par operations
        size_t trainableParamNumber = tp_size - 1;
        size_t current_param_idx =
            num_param_ops - 1; // total number of parametric ops
        auto tp_it = trainableParams.rbegin();
        const auto tp_rend = trainableParams.rend();

        DevTag<int> dt_local(std::move(dev_tag));
        dt_local.refresh();
        // Create $U_{1:p}\vert \lambda \rangle$
        StateVectorCudaManaged<T> lambda(ref_data, length, dt_local);

        // Apply given operations to statevector if requested
        if (apply_operations) {
            applyOperations(lambda, ops);
        }

        // Create observable-applied state-vectors
        std::vector<StateVectorCudaManaged<T>> H_lambda;
        for (size_t n = 0; n < num_observables; n++) {
            H_lambda.emplace_back(lambda.getNumQubits(), dt_local);
        }
        applyObservables(H_lambda, lambda, obs);

        StateVectorCudaManaged<T> mu(lambda.getNumQubits(), dt_local);

        for (int op_idx = static_cast<int>(ops_name.size() - 1); op_idx >= 0;
             op_idx--) {
            PL_ABORT_IF(ops.getOpsParams()[op_idx].size() > 1,
                        "The operation is not supported using the adjoint "
                        "differentiation method");
            if ((ops_name[op_idx] == "QubitStateVector") ||
                (ops_name[op_idx] == "BasisState")) {
                continue;
            }
            if (tp_it == tp_rend) {
                break; // All done
            }
            mu.updateData(lambda);
            applyOperationAdj(lambda, ops, op_idx);

            if (ops.hasParams(op_idx)) {
                if (current_param_idx == *tp_it) {
                    const T scalingFactor =
                        applyGenerator(mu, ops.getOpsName()[op_idx],
                                       ops.getOpsWires()[op_idx],
                                       !ops.getOpsInverses()[op_idx]) *
                        (ops.getOpsInverses()[op_idx] ? -1 : 1);

                    // clang-format off

                    #if defined(_OPENMP)
                        #pragma omp parallel for default(none)   \
                        shared(H_lambda, jac, mu, scalingFactor, \
                            trainableParamNumber, tp_it,         \
                            num_observables)
                    #endif

                    // clang-format on
                    for (size_t obs_idx = 0; obs_idx < num_observables;
                         obs_idx++) {
                        updateJacobian(H_lambda[obs_idx], mu, jac,
                                       scalingFactor, obs_idx,
                                       trainableParamNumber);
                    }
                    trainableParamNumber--;
                    ++tp_it;
                }
                current_param_idx--;
            }
            applyOperationsAdj(H_lambda, ops, static_cast<size_t>(op_idx));
        }
    }
<<<<<<< HEAD

    /*template <class SVType = StateVectorCudaManaged<T>>
    void adjointJacobian(
        // const SVType &ref_state, std::vector<std::vector<T>> &jac,
        const CFP_t *ref_data, std::size_t length,
        std::vector<std::vector<T>> &jac,
        const std::vector<ObsDatum<T>> &observables,
        const cuOpsData<T> &operations,
        const std::vector<size_t> &trainableParams,
        bool apply_operations = false) {
        PL_ABORT_IF(trainableParams.empty(),
                    "No trainable parameters provided.");

        // Track positions within par and non-par operations
        const size_t num_observables = observables.size();
        DevicePool<int> dev_pool;

        std::vector<std::size_t> obs_indices(num_observables);
        std::iota(obs_indices.begin(), obs_indices.end(), 0);
        const auto obs_idx_per_device = chunkData(obs_indices, batch_size);

        size_t trainableParamNumber = trainableParams.size() - 1;
        size_t current_param_idx =
            operations.getNumParOps() - 1; // total number of parametric ops
        auto tp_it = trainableParams.end();

        // Create $U_{1:p}\vert \lambda \rangle$
        StateVectorCudaManaged<T> lambda{ref_data, length};

        // Apply given operations to statevector if requested
        if (apply_operations) {
            applyOperations(lambda, operations);
        }

        // Create observable-applied state-vectors
        std::vector<StateVectorCudaManaged<T>> H_lambda;

        //#pragma omp parallel for
        for (auto &obs_list : obs_idx_per_device) {
            // auto idx = 0; // dev_pool.acquireDevice(); //memory allocation
            // for
            // multiple devices does not work. Temporarily assume all deata on
            // GPU 0
            for (size_t i = 0; i < obs_list.size(); i++) {
                H_lambda.emplace_back(lambda.getNumQubits()); //, idx);
            }
        }

        applyObservables(H_lambda, lambda, observables);

        SVType mu(lambda.getNumQubits());

        for (int op_idx = static_cast<int>(operations.getOpsName().size() - 1);
             op_idx >= 0; op_idx--) {

            PL_ABORT_IF(operations.getOpsParams()[op_idx].size() > 1,
                        "The operation is not supported using the adjoint "
                        "differentiation method");
            if ((operations.getOpsName()[op_idx] != "QubitStateVector") &&
                (operations.getOpsName()[op_idx] != "BasisState")) {
                mu.updateData(lambda);
                applyOperationAdj(lambda, operations, op_idx);

                if (operations.hasParams(op_idx)) {
                    if (std::find(trainableParams.begin(), tp_it,
                                  current_param_idx) != tp_it) {
                        const T scalingFactor =
                            applyGenerator(
                                mu, operations.getOpsName()[op_idx],
                                operations.getOpsWires()[op_idx],
                                !operations.getOpsInverses()[op_idx]) *
                            (2 * (0b1 ^ operations.getOpsInverses()[op_idx]) -
                             1);
                        // clang-format off

                        #if defined(_OPENMP)
                            #pragma omp parallel for default(none)   \
                            shared(H_lambda, jac, mu, scalingFactor, \
                                trainableParamNumber, tp_it,         \
                                num_observables)
                        #endif

                        // clang-format on
                        for (size_t obs_idx = 0; obs_idx < num_observables;
                             obs_idx++) {
                            updateJacobian(H_lambda[obs_idx], mu, jac,
                                           scalingFactor, obs_idx,
                                           trainableParamNumber);
                        }
                        trainableParamNumber--;
                        std::advance(tp_it, -1);
                    }
                    current_param_idx--;
                }

                applyOperationsAdj(H_lambda, operations,
                                   static_cast<size_t>(op_idx));
            }
        }
#pragma omp parallel for
        for (size_t i = 0; i < num_observables; i++) {
            dev_pool.releaseDevice(H_lambda[i].getDeviceID());
        }
    }*/
=======
>>>>>>> b4cb5c3c
};

} // namespace Pennylane::Algorithms<|MERGE_RESOLUTION|>--- conflicted
+++ resolved
@@ -3,11 +3,7 @@
 #include <chrono>
 #include <future>
 #include <omp.h>
-<<<<<<< HEAD
-=======
 #include <thread>
-#include <variant>
->>>>>>> b4cb5c3c
 
 #include "DevTag.hpp"
 #include "DevicePool.hpp"
@@ -626,23 +622,13 @@
      * @param apply_operations Indicate whether to apply operations to psi prior
      * to calculation.
      */
-<<<<<<< HEAD
     void adjointJacobian(const CFP_t *ref_data, std::size_t length,
                          std::vector<std::vector<T>> &jac,
                          const std::vector<ObsDatum<T>> &obs,
                          const cuOpsData<T> &ops,
                          const std::vector<size_t> &trainableParams,
-                         bool apply_operations = false) {
-=======
-    void
-    adjointJacobian(const CFP_t *ref_data, std::size_t length,
-                    std::vector<std::vector<T>> &jac,
-                    const std::vector<Pennylane::Algorithms::ObsDatum<T>> &obs,
-                    const Pennylane::Algorithms::OpsData<T> &ops,
-                    const std::vector<size_t> &trainableParams,
-                    bool apply_operations = false,
-                    CUDA::DevTag<int> dev_tag = {0, 0}) {
->>>>>>> b4cb5c3c
+                         bool apply_operations = false,
+                         CUDA::DevTag<int> dev_tag = {0, 0}) {
         PL_ABORT_IF(trainableParams.empty(),
                     "No trainable parameters provided.");
 
@@ -725,113 +711,6 @@
             applyOperationsAdj(H_lambda, ops, static_cast<size_t>(op_idx));
         }
     }
-<<<<<<< HEAD
-
-    /*template <class SVType = StateVectorCudaManaged<T>>
-    void adjointJacobian(
-        // const SVType &ref_state, std::vector<std::vector<T>> &jac,
-        const CFP_t *ref_data, std::size_t length,
-        std::vector<std::vector<T>> &jac,
-        const std::vector<ObsDatum<T>> &observables,
-        const cuOpsData<T> &operations,
-        const std::vector<size_t> &trainableParams,
-        bool apply_operations = false) {
-        PL_ABORT_IF(trainableParams.empty(),
-                    "No trainable parameters provided.");
-
-        // Track positions within par and non-par operations
-        const size_t num_observables = observables.size();
-        DevicePool<int> dev_pool;
-
-        std::vector<std::size_t> obs_indices(num_observables);
-        std::iota(obs_indices.begin(), obs_indices.end(), 0);
-        const auto obs_idx_per_device = chunkData(obs_indices, batch_size);
-
-        size_t trainableParamNumber = trainableParams.size() - 1;
-        size_t current_param_idx =
-            operations.getNumParOps() - 1; // total number of parametric ops
-        auto tp_it = trainableParams.end();
-
-        // Create $U_{1:p}\vert \lambda \rangle$
-        StateVectorCudaManaged<T> lambda{ref_data, length};
-
-        // Apply given operations to statevector if requested
-        if (apply_operations) {
-            applyOperations(lambda, operations);
-        }
-
-        // Create observable-applied state-vectors
-        std::vector<StateVectorCudaManaged<T>> H_lambda;
-
-        //#pragma omp parallel for
-        for (auto &obs_list : obs_idx_per_device) {
-            // auto idx = 0; // dev_pool.acquireDevice(); //memory allocation
-            // for
-            // multiple devices does not work. Temporarily assume all deata on
-            // GPU 0
-            for (size_t i = 0; i < obs_list.size(); i++) {
-                H_lambda.emplace_back(lambda.getNumQubits()); //, idx);
-            }
-        }
-
-        applyObservables(H_lambda, lambda, observables);
-
-        SVType mu(lambda.getNumQubits());
-
-        for (int op_idx = static_cast<int>(operations.getOpsName().size() - 1);
-             op_idx >= 0; op_idx--) {
-
-            PL_ABORT_IF(operations.getOpsParams()[op_idx].size() > 1,
-                        "The operation is not supported using the adjoint "
-                        "differentiation method");
-            if ((operations.getOpsName()[op_idx] != "QubitStateVector") &&
-                (operations.getOpsName()[op_idx] != "BasisState")) {
-                mu.updateData(lambda);
-                applyOperationAdj(lambda, operations, op_idx);
-
-                if (operations.hasParams(op_idx)) {
-                    if (std::find(trainableParams.begin(), tp_it,
-                                  current_param_idx) != tp_it) {
-                        const T scalingFactor =
-                            applyGenerator(
-                                mu, operations.getOpsName()[op_idx],
-                                operations.getOpsWires()[op_idx],
-                                !operations.getOpsInverses()[op_idx]) *
-                            (2 * (0b1 ^ operations.getOpsInverses()[op_idx]) -
-                             1);
-                        // clang-format off
-
-                        #if defined(_OPENMP)
-                            #pragma omp parallel for default(none)   \
-                            shared(H_lambda, jac, mu, scalingFactor, \
-                                trainableParamNumber, tp_it,         \
-                                num_observables)
-                        #endif
-
-                        // clang-format on
-                        for (size_t obs_idx = 0; obs_idx < num_observables;
-                             obs_idx++) {
-                            updateJacobian(H_lambda[obs_idx], mu, jac,
-                                           scalingFactor, obs_idx,
-                                           trainableParamNumber);
-                        }
-                        trainableParamNumber--;
-                        std::advance(tp_it, -1);
-                    }
-                    current_param_idx--;
-                }
-
-                applyOperationsAdj(H_lambda, operations,
-                                   static_cast<size_t>(op_idx));
-            }
-        }
-#pragma omp parallel for
-        for (size_t i = 0; i < num_observables; i++) {
-            dev_pool.releaseDevice(H_lambda[i].getDeviceID());
-        }
-    }*/
-=======
->>>>>>> b4cb5c3c
 };
 
 } // namespace Pennylane::Algorithms