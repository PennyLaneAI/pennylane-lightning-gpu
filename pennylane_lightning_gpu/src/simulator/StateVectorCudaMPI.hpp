--- conflicted
+++ resolved
@@ -149,15 +149,14 @@
         mpi_manager_.Barrier();
     };
 
-<<<<<<< HEAD
     StateVectorCudaMPI(
-        size_t num_global_qubits, size_t num_local_qubits, const CFP_t *gpu_data,
+        const DevTag<int> &dev_tag, size_t num_local_qubits, size_t num_global_qubits, size_t num_local_qubits, const CFP_t *gpu_data,
         MPI_Comm mpi_communicator,
         SharedCusvHandle handle_in = make_shared_cusv_handle(),
         SharedCublasCaller cublascaller_in = make_shared_cublas_caller(),
         SharedLocalStream localStream_in = make_shared_local_stream())
         :StateVectorCudaBase<Precision, StateVectorCudaMPI<Precision>>(
-            num_local_qubits),
+            num_local_qubits, dev_tag, true),
           numGlobalQubits_(num_global_qubits),
           numLocalQubits_(num_local_qubits),
           mpi_manager_(mpi_communicator),
@@ -200,10 +199,7 @@
         PL_CUDA_IS_SUCCESS(cudaDeviceSynchronize())
     }
 
-    ~StateVectorCudaMPI(){};
-=======
     ~StateVectorCudaMPI() = default;
->>>>>>> 455c82ae
 
     /**
      * @brief Get MPI manager
