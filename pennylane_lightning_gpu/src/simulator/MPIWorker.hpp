--- conflicted
+++ resolved
@@ -208,7 +208,6 @@
     PL_CUDA_IS_SUCCESS(cudaEventCreateWithFlags(
         &localEvent, cudaEventInterprocess | cudaEventDisableTiming));
 
-    /*
     custatevecCommunicatorType_t communicatorType;
     if (mpi_manager.getVendor() == "MPICH") {
         communicatorType = CUSTATEVEC_COMMUNICATOR_TYPE_MPICH;
@@ -217,40 +216,14 @@
         communicatorType = CUSTATEVEC_COMMUNICATOR_TYPE_OPENMPI;
     }
 
-<<<<<<< HEAD
-    const char *soname = mpilibname.c_str();
-    */
-    custatevecCommunicatorType_t communicatorType;
-    if (mpi_manager.getVendor() == "MPICH") {
-        communicatorType = CUSTATEVEC_COMMUNICATOR_TYPE_MPICH;
-    }
-    if (mpi_manager.getVendor() == "Open MPI") {
-        communicatorType = CUSTATEVEC_COMMUNICATOR_TYPE_OPENMPI;
-    }
-
-    // const char *soname0 = nullptr;
-=======
->>>>>>> 1e72b678
     auto err = custatevecCommunicatorCreate(handle, &communicator,
                                             communicatorType, nullptr);
     if (err != CUSTATEVEC_STATUS_SUCCESS) {
         communicator = nullptr;
-<<<<<<< HEAD
-        const char *soname1 = "libmpi.so";
-        PL_CUSTATEVEC_IS_SUCCESS(custatevecCommunicatorCreate(
-            handle, &communicator, communicatorType, soname1));
-    }
-
-    // mpi_manager.Barrier();
-    // PL_CUSTATEVEC_IS_SUCCESS(custatevecCommunicatorCreate(
-    //     handle, &communicator, communicatorType, soname));
-    // mpi_manager.Barrier();
-=======
         PL_CUSTATEVEC_IS_SUCCESS(custatevecCommunicatorCreate(
             handle, &communicator, communicatorType, "libmpi.so"));
     }
     mpi_manager.Barrier();
->>>>>>> 1e72b678
 
     void *d_extraWorkspace = nullptr;
     void *d_transferWorkspace = nullptr;
