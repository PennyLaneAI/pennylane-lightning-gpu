// Copyright 2022-2023 Xanadu Quantum Technologies Inc.

// Licensed under the Apache License, Version 2.0 (the "License");
// you may not use this file except in compliance with the License.
// You may obtain a copy of the License at

//     http://www.apache.org/licenses/LICENSE-2.0

// Unless required by applicable law or agreed to in writing, software
// distributed under the License is distributed on an "AS IS" BASIS,
// WITHOUT WARRANTIES OR CONDITIONS OF ANY KIND, either express or implied.
// See the License for the specific language governing permissions and
// limitations under the License.
#pragma once
#include <algorithm>
#include <bit>
#include <string>
#include <vector>

#include "MPIManager.hpp"
#include "cuda_helpers.hpp"
#include <cuda.h>
#include <cuda_runtime.h>
#include <custatevec.h>
/// @cond DEV
namespace {
namespace cuUtil = Pennylane::CUDA::Util;
using namespace Pennylane::CUDA;
using namespace Pennylane::Util;
} // namespace
/// @endcond

namespace Pennylane::MPI {

enum WireStatus { Default, Target, Control };

/**
 * @brief Create wire pairs for bit index swap and transform all control and
 * target wires to local ones.
 *
 * @param numLocalQubits Number of local qubits.
 * @param numTotalQubits Number of total qubits.
 * @param ctrls Vector of control wires.
 * @param tgts Vector of target wires.
 * @return wirePairs Wire pairs to be passed to SV bit index swap worker.
 */
inline std::vector<int2> createWirePairs(const int numLocalQubits,
                                         const int numTotalQubits,
                                         std::vector<int> &ctrls,
                                         std::vector<int> &tgts,
                                         std::vector<int> &statusWires) {
    std::vector<int2> wirePairs;
    int localbit = numLocalQubits - 1, globalbit = numLocalQubits;
    while (localbit >= 0 && globalbit < numTotalQubits) {
        if (statusWires[localbit] == WireStatus::Default &&
            statusWires[globalbit] != WireStatus::Default) {
            int2 wirepair = make_int2(localbit, globalbit);
            wirePairs.push_back(wirepair);
            if (statusWires[globalbit] == WireStatus::Control) {
                for (size_t k = 0; k < ctrls.size(); k++) {
                    if (ctrls[k] == globalbit) {
                        ctrls[k] = localbit;
                    }
                }
            } else {
                for (size_t k = 0; k < tgts.size(); k++) {
                    if (tgts[k] == globalbit) {
                        tgts[k] = localbit;
                    }
                }
            }
            std::swap(statusWires[localbit], statusWires[globalbit]);
        } else {
            if (statusWires[localbit] != WireStatus::Default) {
                localbit--;
            }
            if (statusWires[globalbit] == WireStatus::Default) {
                globalbit++;
            }
        }
    }
    return wirePairs;
}

/**
 * @brief Create wire pairs for bit index swap and transform all target wires to
 * local ones.
 *
 * @param numLocalQubits Number of local qubits.
 * @param numTotalQubits Number of total qubits.
 * @param tgts Vector of target wires.
 * @return wirePairs Wire pairs to be passed to SV bit index swap worker.
 */
inline std::vector<int2> createWirePairs(int numLocalQubits, int numTotalQubits,
                                         std::vector<int> &tgts,
                                         std::vector<int> &statusWires) {
<<<<<<< HEAD
    std::vector<int2> wirePairs;
    int localbit = numLocalQubits - 1, globalbit = numLocalQubits;
    while (localbit >= 0 && globalbit < numTotalQubits) {
        if (statusWires[localbit] == 0 && statusWires[globalbit] != 0) {
            int2 wirepair = make_int2(localbit, globalbit);
            wirePairs.push_back(wirepair);
            if (statusWires[globalbit] == WireStatus::Target) {
                for (size_t k = 0; k < tgts.size(); k++) {
                    if (tgts[k] == globalbit) {
                        tgts[k] = localbit;
                    }
                }
            }
            std::swap(statusWires[localbit], statusWires[globalbit]);
        } else {
            if (statusWires[localbit] != WireStatus::Default) {
                localbit--;
            }
            if (statusWires[globalbit] == WireStatus::Default) {
                globalbit++;
            }
        }
    }
    return wirePairs;
=======
    std::vector<int> ctrls;
    return createWirePairs(numLocalQubits, numTotalQubits, ctrls, tgts,
                           statusWires);
>>>>>>> 75880f6a
}

/**
 * @brief Utility function object to tell std::shared_ptr how to
 * release/destroy various custatevecSVSwapWorker related objects.
 */
struct MPIWorkerDeleter {
    void operator()(cudaStream_t localStream) const {
        PL_CUDA_IS_SUCCESS(cudaStreamDestroy(localStream));
    }

    void operator()(custatevecSVSwapWorkerDescriptor_t svSegSwapWorker,
                    custatevecHandle_t handle,
                    custatevecCommunicatorDescriptor_t communicator,
                    void *d_extraWorkspace, void *d_transferWorkspace,
                    std::vector<void *> d_subSVsP2P,
                    std::vector<cudaEvent_t> remoteEvents,
                    cudaEvent_t localEvent) const {
        PL_CUSTATEVEC_IS_SUCCESS(
            custatevecSVSwapWorkerDestroy(handle, svSegSwapWorker));
        PL_CUSTATEVEC_IS_SUCCESS(
            custatevecCommunicatorDestroy(handle, communicator));
        PL_CUDA_IS_SUCCESS(cudaFree(d_extraWorkspace));
        PL_CUDA_IS_SUCCESS(cudaFree(d_transferWorkspace));
        for (auto *d_subSV : d_subSVsP2P)
            PL_CUDA_IS_SUCCESS(cudaIpcCloseMemHandle(d_subSV));
        for (auto event : remoteEvents)
            PL_CUDA_IS_SUCCESS(cudaEventDestroy(event));
        PL_CUDA_IS_SUCCESS(cudaEventDestroy(localEvent));
    }
};

using SharedLocalStream =
    std::shared_ptr<std::remove_pointer<cudaStream_t>::type>;
using SharedMPIWorker = std::shared_ptr<
    std::remove_pointer<custatevecSVSwapWorkerDescriptor_t>::type>;

/**
 * @brief Creates a SharedLocalStream (a shared pointer to a cuda stream)
 */
inline SharedLocalStream make_shared_local_stream() {
    cudaStream_t localStream;
    PL_CUDA_IS_SUCCESS(cudaStreamCreate(&localStream));
    return {localStream, MPIWorkerDeleter()};
}

/**
 * @brief Creates a SharedMPIWorker (a shared pointer to a
 * custatevecSVSwapWorker)
 *
 * @param handle custatevecHandle.
 * @param mpi_manager MPI manager object.
 * @param log2_mpi_buf_counts Size to set MPI buffer.
 * @param sv Pointer to the data requires MPI operation.
 * @param numLocalQubits Number of local qubits.
 * @param localStream Local cuda stream.
 */
template <typename CFP_t>
inline SharedMPIWorker
make_shared_mpi_worker(custatevecHandle_t handle, MPIManager &mpi_manager,
                       const size_t log2_mpi_buf_counts, CFP_t *sv,
                       const size_t numLocalQubits, cudaStream_t localStream) {

    custatevecSVSwapWorkerDescriptor_t svSegSwapWorker = nullptr;

    int nDevices_int = 0;
    PL_CUDA_IS_SUCCESS(cudaGetDeviceCount(&nDevices_int));

    size_t nDevices = static_cast<size_t>(nDevices_int);

    // Ensure the number of P2P devices is calculated based on the number of MPI
    // processes within the node
    nDevices = mpi_manager.getSizeNode() < nDevices ? mpi_manager.getSizeNode()
                                                    : nDevices;

    size_t nP2PDeviceBits = std::bit_width(nDevices) - 1;

    size_t p2pEnabled_local = 1;
    // P2P access check
    if (nP2PDeviceBits != 0) {
        size_t local_device_id = mpi_manager.getRank() % nDevices;

        for (size_t devId = 0; devId < nDevices; ++devId) {
            if (devId != local_device_id) {
                int accessEnabled;
                PL_CUDA_IS_SUCCESS(cudaDeviceCanAccessPeer(
                    &accessEnabled, static_cast<int>(devId),
                    static_cast<int>(local_device_id)));

                if (!accessEnabled) {
                    p2pEnabled_local = 0;
                }
            }
        }

        auto isP2PEnabled =
            mpi_manager.allreduce<size_t>(p2pEnabled_local, "min");
        // P2PDeviceBits is set as 0 for all MPI processes if P2P access is not
        // supported by any pair of devices of any node
        if (!isP2PEnabled) {
            nP2PDeviceBits = 0;
        }
    }

    cudaDataType_t svDataType;
    if constexpr (std::is_same_v<CFP_t, cuDoubleComplex> ||
                  std::is_same_v<CFP_t, double2>) {
        svDataType = CUDA_C_64F;
    } else {
        svDataType = CUDA_C_32F;
    }

    cudaEvent_t localEvent = nullptr;
    custatevecCommunicatorDescriptor_t communicator = nullptr;

    PL_CUDA_IS_SUCCESS(cudaEventCreateWithFlags(
        &localEvent, cudaEventInterprocess | cudaEventDisableTiming));

    custatevecCommunicatorType_t communicatorType;
    if (mpi_manager.getVendor() == "MPICH") {
        communicatorType = CUSTATEVEC_COMMUNICATOR_TYPE_MPICH;
    }
    if (mpi_manager.getVendor() == "Open MPI") {
        communicatorType = CUSTATEVEC_COMMUNICATOR_TYPE_OPENMPI;
    }

    auto err = custatevecCommunicatorCreate(handle, &communicator,
                                            communicatorType, nullptr);
    if (err != CUSTATEVEC_STATUS_SUCCESS) {
        communicator = nullptr;
        PL_CUSTATEVEC_IS_SUCCESS(custatevecCommunicatorCreate(
            handle, &communicator, communicatorType, "libmpi.so"));
    }
    mpi_manager.Barrier();

    void *d_extraWorkspace = nullptr;
    void *d_transferWorkspace = nullptr;

    std::vector<void *> d_subSVsP2P;
    std::vector<int> subSVIndicesP2P;
    std::vector<cudaEvent_t> remoteEvents;

    size_t extraWorkspaceSize = 0;
    size_t minTransferWorkspaceSize = 0;

    PL_CUSTATEVEC_IS_SUCCESS(custatevecSVSwapWorkerCreate(
        /* custatevecHandle_t */ handle,
        /* custatevecSVSwapWorkerDescriptor_t* */ &svSegSwapWorker,
        /* custatevecCommunicatorDescriptor_t */ communicator,
        /* void* */ sv,
        /* int32_t */ mpi_manager.getRank(),
        /* cudaEvent_t */ localEvent,
        /* cudaDataType_t */ svDataType,
        /* cudaStream_t */ localStream,
        /* size_t* */ &extraWorkspaceSize,
        /* size_t* */ &minTransferWorkspaceSize));

    PL_CUDA_IS_SUCCESS(cudaMalloc(&d_extraWorkspace, extraWorkspaceSize));

    PL_CUSTATEVEC_IS_SUCCESS(custatevecSVSwapWorkerSetExtraWorkspace(
        /* custatevecHandle_t */ handle,
        /* custatevecSVSwapWorkerDescriptor_t */ svSegSwapWorker,
        /* void* */ d_extraWorkspace,
        /* size_t */ extraWorkspaceSize));

    size_t transferWorkspaceSize; // In bytes and its value should be power
                                  // of 2.

    if (log2_mpi_buf_counts == 0) {
        transferWorkspaceSize = size_t{1} << numLocalQubits;
        if constexpr (std::is_same_v<CFP_t, cuDoubleComplex> ||
                      std::is_same_v<CFP_t, double2>) {
            transferWorkspaceSize = transferWorkspaceSize * sizeof(double) * 2;
        } else {
            transferWorkspaceSize = transferWorkspaceSize * sizeof(float) * 2;
        }
        // Here 26 is based on the benchmark tests on the Perlmutter.
        if (transferWorkspaceSize > (size_t{1} << 26)) {
            transferWorkspaceSize = size_t{1} << 26;
        }
    } else {
        transferWorkspaceSize = size_t{1} << log2_mpi_buf_counts;
        if constexpr (std::is_same_v<CFP_t, cuDoubleComplex> ||
                      std::is_same_v<CFP_t, double2>) {
            transferWorkspaceSize = transferWorkspaceSize * sizeof(double) * 2;
        } else {
            transferWorkspaceSize = transferWorkspaceSize * sizeof(float) * 2;
        }
    }

    transferWorkspaceSize =
        std::max(minTransferWorkspaceSize, transferWorkspaceSize);
    PL_CUDA_IS_SUCCESS(cudaMalloc(&d_transferWorkspace, transferWorkspaceSize));

    PL_CUSTATEVEC_IS_SUCCESS(custatevecSVSwapWorkerSetTransferWorkspace(
        /* custatevecHandle_t */ handle,
        /* custatevecSVSwapWorkerDescriptor_t */ svSegSwapWorker,
        /* void* */ d_transferWorkspace,
        /* size_t */ transferWorkspaceSize));

    if (nP2PDeviceBits != 0) {
        cudaIpcMemHandle_t ipcMemHandle;
        PL_CUDA_IS_SUCCESS(cudaIpcGetMemHandle(&ipcMemHandle, sv));
        std::vector<cudaIpcMemHandle_t> ipcMemHandles(mpi_manager.getSize());

        mpi_manager.Allgather<cudaIpcMemHandle_t>(ipcMemHandle, ipcMemHandles,
                                                  sizeof(ipcMemHandle));
        cudaIpcEventHandle_t eventHandle;
        PL_CUDA_IS_SUCCESS(cudaIpcGetEventHandle(&eventHandle, localEvent));
        // distribute event handles
        std::vector<cudaIpcEventHandle_t> ipcEventHandles(
            mpi_manager.getSize());

        mpi_manager.Allgather<cudaIpcEventHandle_t>(
            eventHandle, ipcEventHandles, sizeof(eventHandle));
        //  get remove device pointers and events
        size_t nSubSVsP2P = size_t{1} << nP2PDeviceBits;
        size_t p2pSubSVIndexBegin =
            (mpi_manager.getRank() / nSubSVsP2P) * nSubSVsP2P;
        size_t p2pSubSVIndexEnd = p2pSubSVIndexBegin + nSubSVsP2P;
        for (size_t p2pSubSVIndex = p2pSubSVIndexBegin;
             p2pSubSVIndex < p2pSubSVIndexEnd; p2pSubSVIndex++) {
            if (static_cast<size_t>(mpi_manager.getRank()) == p2pSubSVIndex)
                continue; // don't need local sub state vector pointer
            void *d_subSVP2P = nullptr;
            const auto &dstMemHandle = ipcMemHandles[p2pSubSVIndex];
            PL_CUDA_IS_SUCCESS(cudaIpcOpenMemHandle(
                &d_subSVP2P, dstMemHandle, cudaIpcMemLazyEnablePeerAccess));
            d_subSVsP2P.push_back(d_subSVP2P);
            cudaEvent_t eventP2P = nullptr;
            PL_CUDA_IS_SUCCESS(cudaIpcOpenEventHandle(
                &eventP2P, ipcEventHandles[p2pSubSVIndex]));
            remoteEvents.push_back(eventP2P);
            subSVIndicesP2P.push_back(p2pSubSVIndex);
        }

        // set p2p sub state vectors
        PL_CUSTATEVEC_IS_SUCCESS(custatevecSVSwapWorkerSetSubSVsP2P(
            /* custatevecHandle_t */ handle,
            /* custatevecSVSwapWorkerDescriptor_t */ svSegSwapWorker,
            /* void** */ d_subSVsP2P.data(),
            /* const int32_t* */ subSVIndicesP2P.data(),
            /* cudaEvent_t */ remoteEvents.data(),
            /* const uint32_t */ static_cast<uint32_t>(d_subSVsP2P.size())));
    }

    return {svSegSwapWorker,
            std::bind(MPIWorkerDeleter(), std::placeholders::_1, handle,
                      communicator, d_extraWorkspace, d_transferWorkspace,
                      d_subSVsP2P, remoteEvents, localEvent)};
}
} // namespace Pennylane::MPI<|MERGE_RESOLUTION|>--- conflicted
+++ resolved
@@ -94,36 +94,9 @@
 inline std::vector<int2> createWirePairs(int numLocalQubits, int numTotalQubits,
                                          std::vector<int> &tgts,
                                          std::vector<int> &statusWires) {
-<<<<<<< HEAD
-    std::vector<int2> wirePairs;
-    int localbit = numLocalQubits - 1, globalbit = numLocalQubits;
-    while (localbit >= 0 && globalbit < numTotalQubits) {
-        if (statusWires[localbit] == 0 && statusWires[globalbit] != 0) {
-            int2 wirepair = make_int2(localbit, globalbit);
-            wirePairs.push_back(wirepair);
-            if (statusWires[globalbit] == WireStatus::Target) {
-                for (size_t k = 0; k < tgts.size(); k++) {
-                    if (tgts[k] == globalbit) {
-                        tgts[k] = localbit;
-                    }
-                }
-            }
-            std::swap(statusWires[localbit], statusWires[globalbit]);
-        } else {
-            if (statusWires[localbit] != WireStatus::Default) {
-                localbit--;
-            }
-            if (statusWires[globalbit] == WireStatus::Default) {
-                globalbit++;
-            }
-        }
-    }
-    return wirePairs;
-=======
     std::vector<int> ctrls;
     return createWirePairs(numLocalQubits, numTotalQubits, ctrls, tgts,
                            statusWires);
->>>>>>> 75880f6a
 }
 
 /**
