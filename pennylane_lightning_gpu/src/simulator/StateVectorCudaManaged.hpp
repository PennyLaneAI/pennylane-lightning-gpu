#pragma once

#include <unordered_map>
#include <unordered_set>
#include <vector>

#include <cuComplex.h> // cuDoubleComplex
#include <cuda.h>
#include <custatevec.h> // custatevecApplyMatrix

#include "Error.hpp"
#include "StateVectorCudaBase.hpp"
#include "cuGateCache.hpp"
#include "cuGates_host.hpp"
#include "cuda_helpers.hpp"

/// @cond DEV
namespace {
namespace cuUtil = Pennylane::CUDA::Util;
using namespace Pennylane::CUDA;
using namespace Pennylane::Util;
} // namespace
/// @endcond

namespace Pennylane {

/**
 * @brief Managed memory CUDA state-vector class using custateVec backed
 * gate-calls.
 *
 * @tparam Precision Floating-point precision type.
 */
template <class Precision>
class StateVectorCudaManaged
    : public StateVectorCudaBase<Precision, StateVectorCudaManaged<Precision>> {
  private:
    using BaseType = StateVectorCudaBase<Precision, StateVectorCudaManaged>;

  public:
    using CFP_t =
        typename StateVectorCudaBase<Precision,
                                     StateVectorCudaManaged<Precision>>::CFP_t;
    using GateType = CFP_t *;

    StateVectorCudaManaged() = delete;
    StateVectorCudaManaged(size_t num_qubits)
        : StateVectorCudaBase<Precision, StateVectorCudaManaged<Precision>>(
              num_qubits),
          gate_cache_(true),
          gate_wires_{// Add mapping from function name to required wires.
                      {"Identity", 1},
                      {"PauliX", 1},
                      {"PauliY", 1},
                      {"PauliZ", 1},
                      {"Hadamard", 1},
                      {"T", 1},
                      {"S", 1},
                      {"RX", 1},
                      {"RY", 1},
                      {"RZ", 1},
                      {"Rot", 1},
                      {"PhaseShift", 1},
                      {"ControlledPhaseShift", 2},
                      {"CNOT", 2},
                      {"SWAP", 2},
                      {"CY", 2},
                      {"CZ", 2},
                      {"CRX", 2},
                      {"CRY", 2},
                      {"CRZ", 2},
                      {"CRot", 2},
                      {"CSWAP", 3},
                      {"Toffoli", 3}},
          par_gates_{
              {"RX",
               [&](auto &&wires, auto &&adjoint, auto &&params) {
                   applyRX(std::forward<decltype(wires)>(wires),
                           std::forward<decltype(adjoint)>(adjoint),
                           std::forward<decltype(params[0])>(params[0]));
               }},
              {"RY",
               [&](auto &&wires, auto &&adjoint, auto &&params) {
                   applyRY(std::forward<decltype(wires)>(wires),
                           std::forward<decltype(adjoint)>(adjoint),
                           std::forward<decltype(params[0])>(params[0]));
               }},
              {"RZ",
               [&](auto &&wires, auto &&adjoint, auto &&params) {
                   applyRZ(std::forward<decltype(wires)>(wires),
                           std::forward<decltype(adjoint)>(adjoint),
                           std::forward<decltype(params[0])>(params[0]));
               }},
              {"PhaseShift",
               [&](auto &&wires, auto &&adjoint, auto &&params) {
                   applyPhaseShift(
                       std::forward<decltype(wires)>(wires),
                       std::forward<decltype(adjoint)>(adjoint),
                       std::forward<decltype(params[0])>(params[0]));
               }},
              {"CRX",
               [&](auto &&wires, auto &&adjoint, auto &&params) {
                   applyCRX(std::forward<decltype(wires)>(wires),
                            std::forward<decltype(adjoint)>(adjoint),
                            std::forward<decltype(params[0])>(params[0]));
               }},
              {"CRY",
               [&](auto &&wires, auto &&adjoint, auto &&params) {
                   applyCRY(std::forward<decltype(wires)>(wires),
                            std::forward<decltype(adjoint)>(adjoint),
                            std::forward<decltype(params[0])>(params[0]));
               }},
              {"CRZ",
               [&](auto &&wires, auto &&adjoint, auto &&params) {
                   applyCRZ(std::forward<decltype(wires)>(wires),
                            std::forward<decltype(adjoint)>(adjoint),
                            std::forward<decltype(params[0])>(params[0]));
               }},
              {"ControlledPhaseShift",
               [&](auto &&wires, auto &&adjoint, auto &&params) {
                   applyControlledPhaseShift(
                       std::forward<decltype(wires)>(wires),
                       std::forward<decltype(adjoint)>(adjoint),
                       std::forward<decltype(params[0])>(params[0]));
               }},
              {"Rot",
               [&](auto &&wires, auto &&adjoint, auto &&params) {
                   applyRot(std::forward<decltype(wires)>(wires),
                            std::forward<decltype(adjoint)>(adjoint),
                            std::forward<decltype(params)>(params));
               }},
              {"CRot",
               [&](auto &&wires, auto &&adjoint, auto &&params) {
                   applyCRot(std::forward<decltype(wires)>(wires),
                             std::forward<decltype(adjoint)>(adjoint),
                             std::forward<decltype(params)>(params));
               }}}

    {
        BaseType::initSV();
        PL_CUSTATEVEC_IS_SUCCESS(custatevecCreate(
            /* custatevecHandle_t* */ &handle));
    };

    StateVectorCudaManaged(const CFP_t *gpu_data, size_t length)
        : StateVectorCudaManaged(Util::log2(length)) {
        BaseType::CopyGpuDataToGpuIn(gpu_data, length, false);
    }
    StateVectorCudaManaged(const std::complex<Precision> *host_data,
                           size_t length)
        : StateVectorCudaManaged(Util::log2(length)) {
        BaseType::CopyHostDataToGpu(host_data, length, false);
    }

    StateVectorCudaManaged(const StateVectorCudaManaged &other)
        : StateVectorCudaManaged(other.getNumQubits()) {
        BaseType::CopyGpuDataToGpuIn(other);
    }
    // StateVectorCudaManaged(StateVectorCudaManaged &&other) = delete;

    ~StateVectorCudaManaged() {
        PL_CUSTATEVEC_IS_SUCCESS(custatevecDestroy(
            /* custatevecHandle_t */ handle));
    }

    /**
     * @brief Apply a single gate to the state-vector. Offloads to custatevec
     * specific API calls if available. If unable, attempts to use prior cached
     * gate values on the device. Lastly, accepts a host-provided matrix if
     * otherwise, and caches on the device for later reuse.
     *
     * @param opName Name of gate to apply.
     * @param wires Wires to apply gate to.
     * @param adjoint Indicates whether to use adjoint of gate.
     * @param params Optional parameter list for parametric gates.
     */
    void applyOperation(
        const std::string &opName, const std::vector<size_t> &wires,
        bool adjoint = false, const std::vector<Precision> &params = {0.0},
        [[maybe_unused]] const std::vector<CFP_t> &gate_matrix = {}) {
        const auto ctrl_offset = (BaseType::getCtrlMap().find(opName) !=
                                  BaseType::getCtrlMap().end())
                                     ? BaseType::getCtrlMap().at(opName)
                                     : 0;
        const std::vector<std::size_t> ctrls{wires.begin(),
                                             wires.begin() + ctrl_offset};
        const std::vector<std::size_t> tgts{wires.begin() + ctrl_offset,
                                            wires.end()};
        if (opName == "Identity") {
            // No op
        } else if (native_gates_.find(opName) != native_gates_.end()) {
            applyParametricPauliGate({opName}, ctrls, tgts, params.front(),
                                     adjoint);
        } else if (opName == "Rot" || opName == "CRot") {
            if (adjoint) {
                applyParametricPauliGate({"RZ"}, ctrls, tgts, params[2], true);
                applyParametricPauliGate({"RY"}, ctrls, tgts, params[1], true);
                applyParametricPauliGate({"RZ"}, ctrls, tgts, params[0], true);
            } else {
                applyParametricPauliGate({"RZ"}, ctrls, tgts, params[0], false);
                applyParametricPauliGate({"RY"}, ctrls, tgts, params[1], false);
                applyParametricPauliGate({"RZ"}, ctrls, tgts, params[2], false);
            }
        } else if (par_gates_.find(opName) != par_gates_.end()) {
            par_gates_.at(opName)(wires, adjoint, params);
        } else { // No offloadable function call; defer to matrix passing
            auto &&par =
                (params.empty()) ? std::vector<Precision>{0.0} : params;
            // ensure wire indexing correctly preserved for tensor-observables
            const std::vector<std::size_t> ctrls_local{ctrls.rbegin(),
                                                       ctrls.rend()};
            const std::vector<std::size_t> tgts_local{tgts.rbegin(),
                                                      tgts.rend()};

            if (!gate_cache_.gateExists(opName, par[0]) &&
                gate_matrix.empty()) {
                std::string message = "Currently unsupported gate: " + opName;
                throw LightningException(message);
            } else if (!gate_cache_.gateExists(opName, par[0])) {
                gate_cache_.add_gate(opName, par[0], gate_matrix);
            }
            applyDeviceMatrixGate(
                gate_cache_.get_gate_device_ptr(opName, par[0]), ctrls_local,
                tgts_local, adjoint);
        }
    }
    /**
     * @brief STL-fiendly variant of `applyOperation(
        const std::string &opName, const std::vector<size_t> &wires,
        bool adjoint = false, const std::vector<Precision> &params = {0.0},
        [[maybe_unused]] const std::vector<CFP_t> &gate_matrix = {})`
     *
     */
    void applyOperation_std(
        const std::string &opName, const std::vector<size_t> &wires,
        bool adjoint = false, const std::vector<Precision> &params = {0.0},
        [[maybe_unused]] const std::vector<std::complex<Precision>>
            &gate_matrix = {}) {
        std::vector<CFP_t> matrix_cu(gate_matrix.size());
        std::transform(gate_matrix.begin(), gate_matrix.end(),
                       matrix_cu.begin(), [](const std::complex<Precision> &x) {
                           return cuUtil::complexToCu<std::complex<Precision>>(
                               x);
                       });
        applyOperation(opName, wires, adjoint, params, matrix_cu);
    }

    /**
     * @brief Multi-op variant of `execute(const std::string &opName, const
     std::vector<int> &wires, bool adjoint = false, const std::vector<Precision>
     &params)`
     *
     * @param opNames
     * @param wires
     * @param adjoints
     * @param params
     */
    void applyOperation(const std::vector<std::string> &opNames,
                        const std::vector<std::vector<size_t>> &wires,
                        const std::vector<bool> &adjoints,
                        const std::vector<std::vector<Precision>> &params) {
        PL_ABORT_IF(opNames.size() != wires.size(),
                    "Incompatible number of ops and wires");
        PL_ABORT_IF(opNames.size() != adjoints.size(),
                    "Incompatible number of ops and adjoints");
        const auto num_ops = opNames.size();
        for (std::size_t op_idx = 0; op_idx < num_ops; op_idx++) {
            applyOperation(opNames[op_idx], wires[op_idx], adjoints[op_idx],
                           params[op_idx]);
        }
    }

    /**
     * @brief Multi-op variant of `execute(const std::string &opName, const
     std::vector<int> &wires, bool adjoint = false, const std::vector<Precision>
     &params)`
     *
     * @param opNames
     * @param wires
     * @param adjoints
     * @param params
     */
    void applyOperation(const std::vector<std::string> &opNames,
                        const std::vector<std::vector<size_t>> &wires,
                        const std::vector<bool> &adjoints) {
        PL_ABORT_IF(opNames.size() != wires.size(),
                    "Incompatible number of ops and wires");
        PL_ABORT_IF(opNames.size() != adjoints.size(),
                    "Incompatible number of ops and adjoints");
        const auto num_ops = opNames.size();
        for (std::size_t op_idx = 0; op_idx < num_ops; op_idx++) {
            applyOperation(opNames[op_idx], wires[op_idx], adjoints[op_idx]);
        }
    }

    //****************************************************************************//
    // Explicit gate calls for bindings
    //****************************************************************************//

    void applyIdentity(const std::vector<std::size_t> &wires, bool adjoint) {
        static_cast<void>(wires);
        static_cast<void>(adjoint);
    }

    void applyPauliX(const std::vector<std::size_t> &wires, bool adjoint) {
        static const std::string name{"PauliX"};
        static const Precision param = 0.0;
        applyDeviceMatrixGate(gate_cache_.get_gate_device_ptr(name, param),
                              {wires.begin(), wires.end() - 1}, {wires.back()},
                              adjoint);
    }
    void applyPauliY(const std::vector<std::size_t> &wires, bool adjoint) {
        static const std::string name{"PauliY"};
        static const Precision param = 0.0;
        applyDeviceMatrixGate(gate_cache_.get_gate_device_ptr(name, param),
                              {wires.begin(), wires.end() - 1}, {wires.back()},
                              adjoint);
    }
    void applyPauliZ(const std::vector<std::size_t> &wires, bool adjoint) {
        static const std::string name{"PauliZ"};
        static const Precision param = 0.0;
        applyDeviceMatrixGate(gate_cache_.get_gate_device_ptr(name, param),
                              {wires.begin(), wires.end() - 1}, {wires.back()},
                              adjoint);
    }
    void applyHadamard(const std::vector<std::size_t> &wires, bool adjoint) {
        static const std::string name{"Hadamard"};
        static const Precision param = 0.0;
        applyDeviceMatrixGate(gate_cache_.get_gate_device_ptr(name, param),
                              {wires.begin(), wires.end() - 1}, {wires.back()},
                              adjoint);
    }
    void applyS(const std::vector<std::size_t> &wires, bool adjoint) {
        static const std::string name{"S"};
        static const Precision param = 0.0;
        applyDeviceMatrixGate(gate_cache_.get_gate_device_ptr(name, param),
                              {wires.begin(), wires.end() - 1}, {wires.back()},
                              adjoint);
    }
    void applyT(const std::vector<std::size_t> &wires, bool adjoint) {
        static const std::string name{"T"};
        static const Precision param = 0.0;
        applyDeviceMatrixGate(gate_cache_.get_gate_device_ptr(name, param),
                              {wires.begin(), wires.end() - 1}, {wires.back()},
                              adjoint);
    }
    void applyCNOT(const std::vector<std::size_t> &wires, bool adjoint) {
        static const std::string name{"CNOT"};
        static const Precision param = 0.0;
        applyDeviceMatrixGate(gate_cache_.get_gate_device_ptr(name, param),
                              {wires.begin(), wires.end() - 1}, {wires.back()},
                              adjoint);
    }
    void applyCY(const std::vector<std::size_t> &wires, bool adjoint) {
        static const std::string name{"CY"};
        static const Precision param = 0.0;
        applyDeviceMatrixGate(gate_cache_.get_gate_device_ptr(name, param),
                              {wires.begin(), wires.end() - 1}, {wires.back()},
                              adjoint);
    }
    void applyCZ(const std::vector<std::size_t> &wires, bool adjoint) {
        static const std::string name{"CZ"};
        static const Precision param = 0.0;
        applyDeviceMatrixGate(gate_cache_.get_gate_device_ptr(name, param),
                              {wires.begin(), wires.end() - 1}, {wires.back()},
                              adjoint);
    }
    void applyToffoli(const std::vector<std::size_t> &wires, bool adjoint) {
        static const std::string name{"Toffoli"};
        static const Precision param = 0.0;
        applyDeviceMatrixGate(gate_cache_.get_gate_device_ptr(name, param),
                              {wires.begin(), wires.end() - 1}, {wires.back()},
                              adjoint);
    }
    void applySWAP(const std::vector<std::size_t> &wires, bool adjoint) {
        static const std::string name{"SWAP"};
        static const Precision param = 0.0;
        applyDeviceMatrixGate(gate_cache_.get_gate_device_ptr(name, param), {},
                              wires, adjoint);
    }
    void applyCSWAP(const std::vector<std::size_t> &wires, bool adjoint) {
        static const std::string name{"SWAP"};
        static const Precision param = 0.0;
        applyDeviceMatrixGate(gate_cache_.get_gate_device_ptr(name, param),
                              {wires.front()}, {wires.begin() + 1, wires.end()},
                              adjoint);
    }
    void applyRX(const std::vector<std::size_t> &wires, bool adjoint,
                 Precision param) {
        static const std::vector<std::string> name{{"RX"}};
        applyParametricPauliGate(name, {wires.begin(), wires.end() - 1},
                                 {wires.back()}, param, adjoint);
    }
    inline void applyRot(const std::vector<std::size_t> &wires, bool adjoint,
                         Precision param0, Precision param1, Precision param2) {
        if (!adjoint) {
            applyRZ(wires, false, param0);
            applyRY(wires, false, param1);
            applyRZ(wires, false, param2);
        } else {
            applyRZ(wires, true, param2);
            applyRY(wires, true, param1);
            applyRZ(wires, true, param0);
        }
    }
    inline void applyRot(const std::vector<std::size_t> &wires, bool adjoint,
                         const std::vector<Precision> &params) {
        applyRot(wires, adjoint, params[0], params[1], params[2]);
    }
    inline void applyCRot(const std::vector<std::size_t> &wires, bool adjoint,
                          const std::vector<Precision> &params) {
        applyCRot(wires, adjoint, params[0], params[1], params[2]);
    }
    inline void applyCRot(const std::vector<std::size_t> &wires, bool adjoint,
                          Precision param0, Precision param1,
                          Precision param2) {
        if (!adjoint) {
            applyCRZ(wires, false, param0);
            applyCRY(wires, false, param1);
            applyCRZ(wires, false, param2);
        } else {
            applyCRZ(wires, true, param2);
            applyCRY(wires, true, param1);
            applyCRZ(wires, true, param0);
        }
    }
    void applyRY(const std::vector<std::size_t> &wires, bool adjoint,
                 Precision param) {
        static const std::vector<std::string> name{{"RY"}};
        applyParametricPauliGate(name, {wires.begin(), wires.end() - 1},
                                 {wires.back()}, param, adjoint);
    }
    void applyRZ(const std::vector<std::size_t> &wires, bool adjoint,
                 Precision param) {
        static const std::vector<std::string> name{{"RZ"}};
        applyParametricPauliGate(name, {wires.begin(), wires.end() - 1},
                                 {wires.back()}, param, adjoint);
    }
    void applyPhaseShift(const std::vector<std::size_t> &wires, bool adjoint,
                         Precision param) {
        static const std::string name{"PhaseShift"};
        const auto gate_key = std::make_pair(name, param);
        if (!gate_cache_.gateExists(gate_key)) {
            gate_cache_.add_gate(gate_key,
                                 cuGates::getPhaseShift<CFP_t>(param));
        }
        applyDeviceMatrixGate(gate_cache_.get_gate_device_ptr(gate_key),
                              {wires.begin(), wires.end() - 1}, {wires.back()},
                              adjoint);
    }
    inline void applyCRX(const std::vector<std::size_t> &wires, bool adjoint,
                         Precision param) {
        applyRX(wires, adjoint, param);
    }
    inline void applyCRY(const std::vector<std::size_t> &wires, bool adjoint,
                         Precision param) {
        applyRY(wires, adjoint, param);
    }
    inline void applyCRZ(const std::vector<std::size_t> &wires, bool adjoint,
                         Precision param) {
        applyRZ(wires, adjoint, param);
    }
    inline void applyControlledPhaseShift(const std::vector<std::size_t> &wires,
                                          bool adjoint, Precision param) {
        applyPhaseShift(wires, adjoint, param);
    }

    /**
     * @brief Utility method for expectation value calculations.
     *
     * @param obsName String label for observable. If already exists, will used
     * cached device value. If not, `gate_matrix` is expected, and will
     * automatically cache for future reuse.
     * @param wires Target wires for expectation value.
     * @param params Parameters for a parametric gate.
     * @param gate_matrix Optional matrix for observable. Caches for future use
     * if does not exist.
     * @return auto Expectation value.
     */
    auto expval(const std::string &obsName, const std::vector<size_t> &wires,
                const std::vector<Precision> &params = {0.0},
                const std::vector<CFP_t> &gate_matrix = {}) {

        auto &&par = (params.empty()) ? std::vector<Precision>{0.0} : params;
        auto &&local_wires =
            (gate_matrix.empty())
                ? wires
                : std::vector<size_t>{
                      wires.rbegin(),
                      wires.rend()}; // ensure wire indexing correctly preserved
                                     // for tensor-observables

        if (!(gate_cache_.gateExists(obsName, par[0]) || gate_matrix.empty())) {
            gate_cache_.add_gate(obsName, par[0], gate_matrix);
        } else if (!gate_cache_.gateExists(obsName, par[0]) &&
                   gate_matrix.empty()) {
            std::string message =
                "Currently unsupported observable: " + obsName;
            throw LightningException(message.c_str());
        }
        auto expect_val = getExpectationValueDeviceMatrix(
            gate_cache_.get_gate_device_ptr(obsName, par[0]), local_wires);
        return expect_val;
    }
    /**
     * @brief See `expval(const std::string &obsName, const std::vector<size_t>
     &wires, const std::vector<Precision> &params = {0.0}, const
     std::vector<CFP_t> &gate_matrix = {})`
     */
    auto expval(const std::string &obsName, const std::vector<size_t> &wires,
                const std::vector<Precision> &params = {0.0},
                const std::vector<std::complex<Precision>> &gate_matrix = {}) {
        auto &&par = (params.empty()) ? std::vector<Precision>{0.0} : params;

        std::vector<CFP_t> matrix_cu(gate_matrix.size());
        if (!(gate_cache_.gateExists(obsName, par[0]) || gate_matrix.empty())) {
            for (std::size_t i = 0; i < gate_matrix.size(); i++) {
                matrix_cu[i] = cuUtil::complexToCu<std::complex<Precision>>(
                    gate_matrix[i]);
            }
            gate_cache_.add_gate(obsName, par[0], matrix_cu);
        } else if (!gate_cache_.gateExists(obsName, par[0]) &&
                   gate_matrix.empty()) {
            std::string message =
                "Currently unsupported observable: " + obsName;
            throw LightningException(message.c_str());
        }
        return expval(obsName, wires, params, matrix_cu);
    }
    /**
     * @brief Utility method for probability calculation using given wires.
     *
     * @param wires List of wires to return probabilities for in lexicographical
     * order.
     * @return std::vector<double>
     */
    auto probability(const std::vector<size_t> &wires) -> std::vector<double> {
        // Data return type fixed as double in custatevec function call
        std::vector<double> probabilities(Util::exp2(wires.size()));
        // this should be built upon by the wires not participating
        int maskLen =
            0; // static_cast<int>(BaseType::getNumQubits() - wires.size());
        int *maskBitString = nullptr; //
        int *maskOrdering = nullptr;

        cudaDataType_t data_type;

        if constexpr (std::is_same_v<CFP_t, cuDoubleComplex> ||
                      std::is_same_v<CFP_t, double2>) {
            data_type = CUDA_C_64F;
        } else {
            data_type = CUDA_C_32F;
        }

        std::vector<int> wires_int(wires.size());

        // Transform indices between PL & cuQuantum ordering
        std::transform(
            wires.begin(), wires.end(), wires_int.begin(), [&](std::size_t x) {
                return static_cast<int>(BaseType::getNumQubits() - 1 - x);
            });

        PL_CUSTATEVEC_IS_SUCCESS(custatevecAbs2SumArray(
            /* custatevecHandle_t */ handle,
            /* const void* */ BaseType::getData(),
            /* cudaDataType_t */ data_type,
            /* const uint32_t */ BaseType::getNumQubits(),
            /* double* */ probabilities.data(),
            /* const int32_t* */ wires_int.data(),
            /* const uint32_t */ wires_int.size(),
            /* const int32_t* */ maskBitString,
            /* const int32_t* */ maskOrdering,
            /* const uint32_t */ maskLen));

        return probabilities;
    }

<<<<<<< HEAD
    static auto getClassName() -> const std::string & { return class_name_; }
=======
    /**
     * @brief Utility method for samples.
     *
     * @param num_samples Number of Samples
     *
     * @return std::vector<size_t> A 1-d array storing the samples.
     * Each sample has a length equal to the number of qubits. Each sample can
     * be accessed using the stride sample_id*num_qubits, where sample_id is a
     * number between 0 and num_samples-1.
     */
    auto generate_samples(size_t num_samples) -> std::vector<size_t> {

        std::vector<double> rand_nums(num_samples);
        custatevecSamplerDescriptor_t sampler;

        const size_t num_qubits = BaseType::getNumQubits();
        const int bitStringLen = BaseType::getNumQubits();

        std::vector<int> bitOrdering(num_qubits);
        std::iota(std::begin(bitOrdering), std::end(bitOrdering),
                  0); // Fill with 0, 1, ...,

        cudaDataType_t data_type;

        if constexpr (std::is_same_v<CFP_t, cuDoubleComplex> ||
                      std::is_same_v<CFP_t, double2>) {
            data_type = CUDA_C_64F;
        } else {
            data_type = CUDA_C_32F;
        }

        std::random_device
            rd; // Will be used to obtain a seed for the random number engine
        std::mt19937 gen(
            rd()); // Standard mersenne_twister_engine seeded with rd()
        std::uniform_real_distribution<> dis(0.0, 1.0);
        for (size_t n = 0; n < num_samples; n++) {
            rand_nums[n] = dis(gen);
        }
        std::vector<size_t> samples(num_samples * num_qubits, 0);
        std::unordered_map<size_t, size_t> cache;
        std::vector<custatevecIndex_t> bitStrings(num_samples);

        void *extraWorkspace = nullptr;
        size_t extraWorkspaceSizeInBytes = 0;
        // create sampler and check the size of external workspace
        PL_CUSTATEVEC_IS_SUCCESS(custatevecSamplerCreate(
            handle, BaseType::getData(), data_type, num_qubits, &sampler,
            num_samples, &extraWorkspaceSizeInBytes));

        // allocate external workspace if necessary
        if (extraWorkspaceSizeInBytes > 0)
            PL_CUDA_IS_SUCCESS(
                cudaMalloc(&extraWorkspace, extraWorkspaceSizeInBytes));

        // sample preprocess
        PL_CUSTATEVEC_IS_SUCCESS(custatevecSamplerPreprocess(
            handle, sampler, extraWorkspace, extraWorkspaceSizeInBytes));

        // sample bit strings
        PL_CUSTATEVEC_IS_SUCCESS(custatevecSamplerSample(
            handle, sampler, bitStrings.data(), bitOrdering.data(),
            bitStringLen, rand_nums.data(), num_samples,
            CUSTATEVEC_SAMPLER_OUTPUT_ASCENDING_ORDER));

        // destroy descriptor and handle
        PL_CUSTATEVEC_IS_SUCCESS(custatevecSamplerDestroy(sampler));

        // Pick samples
        for (size_t i = 0; i < num_samples; i++) {
            auto idx = bitStrings[i];
            // If cached, retrieve sample from cache
            if (cache.count(idx) != 0) {
                size_t cache_id = cache[idx];
                auto it_temp = samples.begin() + cache_id * num_qubits;
                std::copy(it_temp, it_temp + num_qubits,
                          samples.begin() + i * num_qubits);
            }
            // If not cached, compute
            else {
                for (size_t j = 0; j < num_qubits; j++) {
                    samples[i * num_qubits + (num_qubits - 1 - j)] =
                        (idx >> j) & 1U;
                }
                cache[idx] = i;
            }
        }

        if (extraWorkspaceSizeInBytes > 0)
            PL_CUDA_IS_SUCCESS(cudaFree(extraWorkspace));

        return samples;
    }
>>>>>>> 1e9ea1c2

  private:
    inline static const std::string class_name_ = "StateVectorCudaManaged";
    GateCache<Precision> gate_cache_;
    const std::unordered_map<std::string, size_t> gate_wires_;
    using ParFunc = std::function<void(const std::vector<size_t> &, bool,
                                       const std::vector<Precision> &)>;
    using FMap = std::unordered_map<std::string, ParFunc>;
    const FMap par_gates_;
    custatevecHandle_t handle;

    const std::unordered_map<std::string, custatevecPauli_t> native_gates_{
        {"RX", CUSTATEVEC_PAULI_X},       {"RY", CUSTATEVEC_PAULI_Y},
        {"RZ", CUSTATEVEC_PAULI_Z},       {"CRX", CUSTATEVEC_PAULI_X},
        {"CRY", CUSTATEVEC_PAULI_Y},      {"CRZ", CUSTATEVEC_PAULI_Z},
        {"Identity", CUSTATEVEC_PAULI_I}, {"I", CUSTATEVEC_PAULI_I}};

    /**
     * @brief Normalize the index ordering to match PennyLane.
     *
     * @tparam IndexType Integer value type.
     * @param indices Given indices to transform.
     */
    template <typename IndexType>
    inline auto NormalizeIndices(std::vector<IndexType> indices)
        -> std::vector<IndexType> {
        std::vector<IndexType> t_indices(std::move(indices));
        std::transform(t_indices.begin(), t_indices.end(), t_indices.begin(),
                       [&](IndexType i) -> IndexType {
                           return BaseType::getNumQubits() - 1 - i;
                       });
        return t_indices;
    }

    /**
     * @brief Apply parametric Pauli gates using custateVec calls.
     *
     * @param angle Rotation angle.
     * @param pauli_words List of Pauli words representing operation.
     * @param ctrls Control wires
     * @param tgts target wires.
     * @param use_adjoint Take adjoint of operation.
     */
    void applyParametricPauliGate(const std::vector<std::string> &pauli_words,
                                  std::vector<std::size_t> ctrls,
                                  std::vector<std::size_t> tgts,
                                  Precision param, bool use_adjoint = false) {
        int nIndexBits = BaseType::getNumQubits();

        std::vector<int> ctrlsInt(ctrls.size());
        std::vector<int> tgtsInt(tgts.size());

        // Transform indices between PL & cuQuantum ordering
        std::transform(
            ctrls.begin(), ctrls.end(), ctrlsInt.begin(), [&](std::size_t x) {
                return static_cast<int>(BaseType::getNumQubits() - 1 - x);
            });
        std::transform(
            tgts.begin(), tgts.end(), tgtsInt.begin(), [&](std::size_t x) {
                return static_cast<int>(BaseType::getNumQubits() - 1 - x);
            });

        cudaDataType_t data_type;

        if constexpr (std::is_same_v<CFP_t, cuDoubleComplex> ||
                      std::is_same_v<CFP_t, double2>) {
            data_type = CUDA_C_64F;
        } else {
            data_type = CUDA_C_32F;
        }

        std::vector<custatevecPauli_t> pauli_enums;
        pauli_enums.reserve(pauli_words.size());
        for (const auto &pauli_str : pauli_words) {
            pauli_enums.push_back(native_gates_.at(pauli_str));
        }
        const auto local_angle = (use_adjoint) ? param / 2 : -param / 2;

        PL_CUSTATEVEC_IS_SUCCESS(custatevecApplyPauliRotation(
            /* custatevecHandle_t */ handle,
            /* void* */ BaseType::getData(),
            /* cudaDataType_t */ data_type,
            /* const uint32_t */ nIndexBits,
            /* double */ local_angle,
            /* const custatevecPauli_t* */ pauli_enums.data(),
            /* const int32_t* */ tgtsInt.data(),
            /* const uint32_t */ tgts.size(),
            /* const int32_t* */ ctrlsInt.data(),
            /* const int32_t* */ nullptr,
            /* const uint32_t */ ctrls.size()));
    }

    /**
     * @brief Apply a given host or device-stored array representing the gate
     * `matrix` to the statevector at qubit indices given by `tgts` and
     * control-lines given by `ctrls`. The adjoint can be taken by setting
     * `use_adjoint` to true.
     *
     * @param matrix Host- or device data array in row-major order representing
     * a given gate.
     * @param ctrls Control line qubits.
     * @param tgts Target qubits.
     * @param use_adjoint Use adjoint of given gate.
     */
    void applyDeviceMatrixGate(const CFP_t *matrix,
                               const std::vector<std::size_t> &ctrls,
                               const std::vector<std::size_t> &tgts,
                               bool use_adjoint = false) {
        void *extraWorkspace = nullptr;
        size_t extraWorkspaceSizeInBytes = 0;
        int nIndexBits = BaseType::getNumQubits();

        std::vector<int> ctrlsInt(ctrls.size());
        std::vector<int> tgtsInt(tgts.size());

        std::transform(
            ctrls.begin(), ctrls.end(), ctrlsInt.begin(), [&](std::size_t x) {
                return static_cast<int>(BaseType::getNumQubits() - 1 - x);
            });
        std::transform(
            tgts.begin(), tgts.end(), tgtsInt.begin(), [&](std::size_t x) {
                return static_cast<int>(BaseType::getNumQubits() - 1 - x);
            });

        cudaDataType_t data_type;
        custatevecComputeType_t compute_type;

        if constexpr (std::is_same_v<CFP_t, cuDoubleComplex> ||
                      std::is_same_v<CFP_t, double2>) {
            data_type = CUDA_C_64F;
            compute_type = CUSTATEVEC_COMPUTE_64F;
        } else {
            data_type = CUDA_C_32F;
            compute_type = CUSTATEVEC_COMPUTE_32F;
        }

        // check the size of external workspace
        PL_CUSTATEVEC_IS_SUCCESS(custatevecApplyMatrixGetWorkspaceSize(
            /* custatevecHandle_t */ handle,
            /* cudaDataType_t */ data_type,
            /* const uint32_t */ nIndexBits,
            /* const void* */ matrix,
            /* cudaDataType_t */ data_type,
            /* custatevecMatrixLayout_t */ CUSTATEVEC_MATRIX_LAYOUT_ROW,
            /* const int32_t */ use_adjoint,
            /* const uint32_t */ tgts.size(),
            /* const uint32_t */ ctrls.size(),
            /* custatevecComputeType_t */ compute_type,
            /* size_t* */ &extraWorkspaceSizeInBytes));

        // allocate external workspace if necessary
        if (extraWorkspaceSizeInBytes > 0) {
            PL_CUDA_IS_SUCCESS(
                cudaMalloc(&extraWorkspace, extraWorkspaceSizeInBytes));
        }

        // apply gate
        PL_CUSTATEVEC_IS_SUCCESS(custatevecApplyMatrix(
            /* custatevecHandle_t */ handle,
            /* void* */ BaseType::getData(),
            /* cudaDataType_t */ data_type,
            /* const uint32_t */ nIndexBits,
            /* const void* */ matrix,
            /* cudaDataType_t */ data_type,
            /* custatevecMatrixLayout_t */ CUSTATEVEC_MATRIX_LAYOUT_ROW,
            /* const int32_t */ use_adjoint,
            /* const int32_t* */ tgtsInt.data(),
            /* const uint32_t */ tgts.size(),
            /* const int32_t* */ ctrlsInt.data(),
            /* const int32_t* */ nullptr,
            /* const uint32_t */ ctrls.size(),
            /* custatevecComputeType_t */ compute_type,
            /* void* */ extraWorkspace,
            /* size_t */ extraWorkspaceSizeInBytes));
        if (extraWorkspaceSizeInBytes)
            PL_CUDA_IS_SUCCESS(cudaFree(extraWorkspace));
    }

    /**
     * @brief Apply a given host-matrix `matrix` to the statevector at qubit
     * indices given by `tgts` and control-lines given by `ctrls`. The adjoint
     * can be taken by setting `use_adjoint` to true.
     *
     * @param matrix Host-data vector in row-major order of a given gate.
     * @param ctrls Control line qubits.
     * @param tgts Target qubits.
     * @param use_adjoint Use adjoint of given gate.
     */
    void applyHostMatrixGate(const std::vector<CFP_t> &matrix,
                             const std::vector<std::size_t> &ctrls,
                             const std::vector<std::size_t> &tgts,
                             bool use_adjoint = false) {
        void *extraWorkspace = nullptr;
        size_t extraWorkspaceSizeInBytes = 0;
        int nIndexBits = BaseType::getNumQubits();

        std::vector<int> ctrlsInt(ctrls.size());
        std::vector<int> tgtsInt(tgts.size());

        std::transform(
            ctrls.begin(), ctrls.end(), ctrlsInt.begin(), [&](std::size_t x) {
                return static_cast<int>(BaseType::getNumQubits() - 1 - x);
            });
        std::transform(
            tgts.begin(), tgts.end(), tgtsInt.begin(), [&](std::size_t x) {
                return static_cast<int>(BaseType::getNumQubits() - 1 - x);
            });

        cudaDataType_t data_type;
        custatevecComputeType_t compute_type;

        if constexpr (std::is_same_v<CFP_t, cuDoubleComplex> ||
                      std::is_same_v<CFP_t, double2>) {
            data_type = CUDA_C_64F;
            compute_type = CUSTATEVEC_COMPUTE_64F;
        } else {
            data_type = CUDA_C_32F;
            compute_type = CUSTATEVEC_COMPUTE_32F;
        }

        // check the size of external workspace
        PL_CUSTATEVEC_IS_SUCCESS(custatevecApplyMatrixGetWorkspaceSize(
            /* custatevecHandle_t */ handle,
            /* cudaDataType_t */ data_type,
            /* const uint32_t */ nIndexBits,
            /* const void* */ matrix.data(),
            /* cudaDataType_t */ data_type,
            /* custatevecMatrixLayout_t */ CUSTATEVEC_MATRIX_LAYOUT_ROW,
            /* const int32_t */ use_adjoint,
            /* const uint32_t */ tgts.size(),
            /* const uint32_t */ ctrls.size(),
            /* custatevecComputeType_t */ compute_type,
            /* size_t* */ &extraWorkspaceSizeInBytes));

        // allocate external workspace if necessary
        if (extraWorkspaceSizeInBytes > 0) {
            PL_CUDA_IS_SUCCESS(
                cudaMalloc(&extraWorkspace, extraWorkspaceSizeInBytes));
        }

        // apply gate
        PL_CUSTATEVEC_IS_SUCCESS(custatevecApplyMatrix(
            /* custatevecHandle_t */ handle,
            /* void* */ BaseType::getData(),
            /* cudaDataType_t */ data_type,
            /* const uint32_t */ nIndexBits,
            /* const void* */ matrix.data(),
            /* cudaDataType_t */ data_type,
            /* custatevecMatrixLayout_t */ CUSTATEVEC_MATRIX_LAYOUT_ROW,
            /* const int32_t */ use_adjoint,
            /* const int32_t* */ tgtsInt.data(),
            /* const uint32_t */ tgts.size(),
            /* const int32_t* */ ctrlsInt.data(),
            /* const int32_t* */ nullptr,
            /* const uint32_t */ ctrls.size(),
            /* custatevecComputeType_t */ compute_type,
            /* void* */ extraWorkspace,
            /* size_t */ extraWorkspaceSizeInBytes));
        if (extraWorkspaceSizeInBytes)
            PL_CUDA_IS_SUCCESS(cudaFree(extraWorkspace));
    }
    void applyHostMatrixGate(const std::vector<std::complex<Precision>> &matrix,
                             const std::vector<std::size_t> &ctrls,
                             const std::vector<std::size_t> &tgts,
                             bool use_adjoint = false) {
        std::vector<CFP_t> matrix_cu(matrix.size());
        for (std::size_t i = 0; i < matrix.size(); i++) {
            matrix_cu[i] =
                cuUtil::complexToCu<std::complex<Precision>>(matrix[i]);
        }

        applyHostMatrixGate(matrix_cu, ctrls, tgts, use_adjoint);
    }

    /**
     * @brief Get expectation of a given host-defined matrix.
     *
     * @param matrix Host-defined row-major order gate matrix.
     * @param tgts Target qubits.
     * @return auto Expectation value.
     */
    auto getExpectationValueHostMatrix(const std::vector<CFP_t> &matrix,
                                       const std::vector<std::size_t> &tgts) {
        void *extraWorkspace = nullptr;
        size_t extraWorkspaceSizeInBytes = 0;

        std::vector<int> tgtsInt(tgts.size());
        std::transform(
            tgts.begin(), tgts.end(), tgtsInt.begin(), [&](std::size_t x) {
                return static_cast<int>(BaseType::getNumQubits() - 1 - x);
            });

        size_t nIndexBits = BaseType::getNumQubits();
        cudaDataType_t data_type;
        custatevecComputeType_t compute_type;

        if constexpr (std::is_same_v<CFP_t, cuDoubleComplex> ||
                      std::is_same_v<CFP_t, double2>) {
            data_type = CUDA_C_64F;
            compute_type = CUSTATEVEC_COMPUTE_64F;
        } else {
            data_type = CUDA_C_32F;
            compute_type = CUSTATEVEC_COMPUTE_32F;
        }

        // check the size of external workspace
        PL_CUSTATEVEC_IS_SUCCESS(custatevecComputeExpectationGetWorkspaceSize(
            /* custatevecHandle_t */ handle,
            /* cudaDataType_t */ data_type,
            /* const uint32_t */ nIndexBits,
            /* const void* */ matrix.data(),
            /* cudaDataType_t */ data_type,
            /* custatevecMatrixLayout_t */ CUSTATEVEC_MATRIX_LAYOUT_ROW,
            /* const uint32_t */ tgts.size(),
            /* custatevecComputeType_t */ compute_type,
            /* size_t* */ &extraWorkspaceSizeInBytes));

        if (extraWorkspaceSizeInBytes > 0) {
            PL_CUDA_IS_SUCCESS(
                cudaMalloc(&extraWorkspace, extraWorkspaceSizeInBytes));
        }

        CFP_t expect;

        // compute expectation
        PL_CUSTATEVEC_IS_SUCCESS(custatevecComputeExpectation(
            /* custatevecHandle_t */ handle,
            /* void* */ BaseType::getData(),
            /* cudaDataType_t */ data_type,
            /* const uint32_t */ nIndexBits,
            /* void* */ &expect,
            /* cudaDataType_t */ data_type,
            /* double* */ nullptr,
            /* const void* */ matrix.data(),
            /* cudaDataType_t */ data_type,
            /* custatevecMatrixLayout_t */ CUSTATEVEC_MATRIX_LAYOUT_ROW,
            /* const int32_t* */ tgtsInt.data(),
            /* const uint32_t */ tgts.size(),
            /* custatevecComputeType_t */ compute_type,
            /* void* */ extraWorkspace,
            /* size_t */ extraWorkspaceSizeInBytes));
        if (extraWorkspaceSizeInBytes)
            PL_CUDA_IS_SUCCESS(cudaFree(extraWorkspace));
        return expect;
    }

    /**
     * @brief Get expectation of a given host or device defined array.
     *
     * @param matrix Host or device defined row-major order gate matrix array.
     * @param tgts Target qubits.
     * @return auto Expectation value.
     */
    auto getExpectationValueDeviceMatrix(const CFP_t *matrix,
                                         const std::vector<std::size_t> &tgts) {
        void *extraWorkspace = nullptr;
        size_t extraWorkspaceSizeInBytes = 0;

        std::vector<int> tgtsInt(tgts.size());
        std::transform(
            tgts.begin(), tgts.end(), tgtsInt.begin(), [&](std::size_t x) {
                return static_cast<int>(BaseType::getNumQubits() - 1 - x);
            });

        size_t nIndexBits = BaseType::getNumQubits();
        cudaDataType_t data_type;
        custatevecComputeType_t compute_type;

        if constexpr (std::is_same_v<CFP_t, cuDoubleComplex> ||
                      std::is_same_v<CFP_t, double2>) {
            data_type = CUDA_C_64F;
            compute_type = CUSTATEVEC_COMPUTE_64F;
        } else {
            data_type = CUDA_C_32F;
            compute_type = CUSTATEVEC_COMPUTE_32F;
        }

        // check the size of external workspace
        PL_CUSTATEVEC_IS_SUCCESS(custatevecComputeExpectationGetWorkspaceSize(
            /* custatevecHandle_t */ handle,
            /* cudaDataType_t */ data_type,
            /* const uint32_t */ nIndexBits,
            /* const void* */ matrix,
            /* cudaDataType_t */ data_type,
            /* custatevecMatrixLayout_t */ CUSTATEVEC_MATRIX_LAYOUT_ROW,
            /* const uint32_t */ tgtsInt.size(),
            /* custatevecComputeType_t */ compute_type,
            /* size_t* */ &extraWorkspaceSizeInBytes));

        if (extraWorkspaceSizeInBytes > 0) {
            PL_CUDA_IS_SUCCESS(
                cudaMalloc(&extraWorkspace, extraWorkspaceSizeInBytes));
        }

        CFP_t expect;

        // compute expectation
        PL_CUSTATEVEC_IS_SUCCESS(custatevecComputeExpectation(
            /* custatevecHandle_t */ handle,
            /* void* */ BaseType::getData(),
            /* cudaDataType_t */ data_type,
            /* const uint32_t */ nIndexBits,
            /* void* */ &expect,
            /* cudaDataType_t */ data_type,
            /* double* */ nullptr,
            /* const void* */ matrix,
            /* cudaDataType_t */ data_type,
            /* custatevecMatrixLayout_t */ CUSTATEVEC_MATRIX_LAYOUT_ROW,
            /* const int32_t* */ tgtsInt.data(),
            /* const uint32_t */ tgtsInt.size(),
            /* custatevecComputeType_t */ compute_type,
            /* void* */ extraWorkspace,
            /* size_t */ extraWorkspaceSizeInBytes));

        if (extraWorkspaceSizeInBytes)
            PL_CUDA_IS_SUCCESS(cudaFree(extraWorkspace));
        return expect;
    }
};

}; // namespace Pennylane<|MERGE_RESOLUTION|>--- conflicted
+++ resolved
@@ -573,10 +573,9 @@
 
         return probabilities;
     }
-
-<<<<<<< HEAD
+      
     static auto getClassName() -> const std::string & { return class_name_; }
-=======
+
     /**
      * @brief Utility method for samples.
      *
@@ -670,7 +669,6 @@
 
         return samples;
     }
->>>>>>> 1e9ea1c2
 
   private:
     inline static const std::string class_name_ = "StateVectorCudaManaged";
