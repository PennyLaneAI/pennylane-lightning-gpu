// Copyright 2022 Xanadu Quantum Technologies Inc.

// Licensed under the Apache License, Version 2.0 (the "License");
// you may not use this file except in compliance with the License.
// You may obtain a copy of the License at

//     http://www.apache.org/licenses/LICENSE-2.0

// Unless required by applicable law or agreed to in writing, software
// distributed under the License is distributed on an "AS IS" BASIS,
// WITHOUT WARRANTIES OR CONDITIONS OF ANY KIND, either express or implied.
// See the License for the specific language governing permissions and
// limitations under the License.
/**
 * @file StateVectorCudaManaged.hpp
 */
#pragma once

#include <unordered_map>
#include <unordered_set>
#include <vector>

#include <cuComplex.h> // cuDoubleComplex
#include <cuda.h>
#include <custatevec.h> // custatevecApplyMatrix

#include "Constant.hpp"
#include "Error.hpp"
#include "StateVectorCudaBase.hpp"
#include "cuGateCache.hpp"
#include "cuGates_host.hpp"
#include "cuda_helpers.hpp"

/// @cond DEV
namespace {
namespace cuUtil = Pennylane::CUDA::Util;
using namespace Pennylane::CUDA;
using namespace Pennylane::Util;
} // namespace
/// @endcond

namespace Pennylane {

/**
 * @brief Managed memory CUDA state-vector class using custateVec backed
 * gate-calls.
 *
 * @tparam Precision Floating-point precision type.
 */
template <class Precision>
class StateVectorCudaManaged
    : public StateVectorCudaBase<Precision, StateVectorCudaManaged<Precision>> {
  private:
    using BaseType = StateVectorCudaBase<Precision, StateVectorCudaManaged>;

  public:
    using CFP_t =
        typename StateVectorCudaBase<Precision,
                                     StateVectorCudaManaged<Precision>>::CFP_t;
    using GateType = CFP_t *;

    StateVectorCudaManaged() = delete;
    StateVectorCudaManaged(size_t num_qubits)
        : StateVectorCudaBase<Precision, StateVectorCudaManaged<Precision>>(
              num_qubits),
<<<<<<< HEAD
          gate_cache_(true) {
        PL_CUSTATEVEC_IS_SUCCESS(custatevecCreate(
            /* custatevecHandle_t* */ &handle));
    };
=======
          gate_cache_(true),
          par_gates_{
              {"RX",
               [&](auto &&wires, auto &&adjoint, auto &&params) {
                   applyRX(std::forward<decltype(wires)>(wires),
                           std::forward<decltype(adjoint)>(adjoint),
                           std::forward<decltype(params[0])>(params[0]));
               }},
              {"RY",
               [&](auto &&wires, auto &&adjoint, auto &&params) {
                   applyRY(std::forward<decltype(wires)>(wires),
                           std::forward<decltype(adjoint)>(adjoint),
                           std::forward<decltype(params[0])>(params[0]));
               }},
              {"RZ",
               [&](auto &&wires, auto &&adjoint, auto &&params) {
                   applyRZ(std::forward<decltype(wires)>(wires),
                           std::forward<decltype(adjoint)>(adjoint),
                           std::forward<decltype(params[0])>(params[0]));
               }},
              {"PhaseShift",
               [&](auto &&wires, auto &&adjoint, auto &&params) {
                   applyPhaseShift(
                       std::forward<decltype(wires)>(wires),
                       std::forward<decltype(adjoint)>(adjoint),
                       std::forward<decltype(params[0])>(params[0]));
               }},
              {"CRX",
               [&](auto &&wires, auto &&adjoint, auto &&params) {
                   applyCRX(std::forward<decltype(wires)>(wires),
                            std::forward<decltype(adjoint)>(adjoint),
                            std::forward<decltype(params[0])>(params[0]));
               }},
              {"CRY",
               [&](auto &&wires, auto &&adjoint, auto &&params) {
                   applyCRY(std::forward<decltype(wires)>(wires),
                            std::forward<decltype(adjoint)>(adjoint),
                            std::forward<decltype(params[0])>(params[0]));
               }},
              {"CRZ",
               [&](auto &&wires, auto &&adjoint, auto &&params) {
                   applyCRZ(std::forward<decltype(wires)>(wires),
                            std::forward<decltype(adjoint)>(adjoint),
                            std::forward<decltype(params[0])>(params[0]));
               }},
              {"ControlledPhaseShift",
               [&](auto &&wires, auto &&adjoint, auto &&params) {
                   applyControlledPhaseShift(
                       std::forward<decltype(wires)>(wires),
                       std::forward<decltype(adjoint)>(adjoint),
                       std::forward<decltype(params[0])>(params[0]));
               }},
              {"Rot",
               [&](auto &&wires, auto &&adjoint, auto &&params) {
                   applyRot(std::forward<decltype(wires)>(wires),
                            std::forward<decltype(adjoint)>(adjoint),
                            std::forward<decltype(params)>(params));
               }},
              {"CRot",
               [&](auto &&wires, auto &&adjoint, auto &&params) {
                   applyCRot(std::forward<decltype(wires)>(wires),
                             std::forward<decltype(adjoint)>(adjoint),
                             std::forward<decltype(params)>(params));
               }},
              {"IsingXX",
               [&](auto &&wires, auto &&adjoint, auto &&params) {
                   applyIsingXX(std::forward<decltype(wires)>(wires),
                                std::forward<decltype(adjoint)>(adjoint),
                                std::forward<decltype(params[0])>(params[0]));
               }},
              {"IsingYY",
               [&](auto &&wires, auto &&adjoint, auto &&params) {
                   applyIsingYY(std::forward<decltype(wires)>(wires),
                                std::forward<decltype(adjoint)>(adjoint),
                                std::forward<decltype(params[0])>(params[0]));
               }},
              {"IsingZZ",
               [&](auto &&wires, auto &&adjoint, auto &&params) {
                   applyIsingZZ(std::forward<decltype(wires)>(wires),
                                std::forward<decltype(adjoint)>(adjoint),
                                std::forward<decltype(params[0])>(params[0]));
               }},
              {"SingleExcitation",
               [&](auto &&wires, auto &&adjoint, auto &&params) {
                   applySingleExcitation(
                       std::forward<decltype(wires)>(wires),
                       std::forward<decltype(adjoint)>(adjoint),
                       std::forward<decltype(params[0])>(params[0]));
               }},
              {"SingleExcitationMinus",
               [&](auto &&wires, auto &&adjoint, auto &&params) {
                   applySingleExcitationMinus(
                       std::forward<decltype(wires)>(wires),
                       std::forward<decltype(adjoint)>(adjoint),
                       std::forward<decltype(params[0])>(params[0]));
               }},
              {"SingleExcitationPlus",
               [&](auto &&wires, auto &&adjoint, auto &&params) {
                   applySingleExcitationPlus(
                       std::forward<decltype(wires)>(wires),
                       std::forward<decltype(adjoint)>(adjoint),
                       std::forward<decltype(params[0])>(params[0]));
               }},
              {"DoubleExcitation",
               [&](auto &&wires, auto &&adjoint, auto &&params) {
                   applyDoubleExcitation(
                       std::forward<decltype(wires)>(wires),
                       std::forward<decltype(adjoint)>(adjoint),
                       std::forward<decltype(params[0])>(params[0]));
               }},
              {"DoubleExcitationMinus",
               [&](auto &&wires, auto &&adjoint, auto &&params) {
                   applyDoubleExcitationMinus(
                       std::forward<decltype(wires)>(wires),
                       std::forward<decltype(adjoint)>(adjoint),
                       std::forward<decltype(params[0])>(params[0]));
               }},
              {"DoubleExcitationPlus",
               [&](auto &&wires, auto &&adjoint, auto &&params) {
                   applyDoubleExcitationPlus(
                       std::forward<decltype(wires)>(wires),
                       std::forward<decltype(adjoint)>(adjoint),
                       std::forward<decltype(params[0])>(params[0]));
               }},
              {"MultiRZ",
               [&](auto &&wires, auto &&adjoint, auto &&params) {
                   applyMultiRZ(std::forward<decltype(wires)>(wires),
                                std::forward<decltype(adjoint)>(adjoint),
                                std::forward<decltype(params[0])>(params[0]));
               }}}
>>>>>>> 95bed39f

    StateVectorCudaManaged(size_t num_qubits, const DevTag<int> &dev_tag,
                           bool alloc = true)
        : StateVectorCudaBase<Precision, StateVectorCudaManaged<Precision>>(
              num_qubits, dev_tag, alloc),
          gate_cache_(true, dev_tag) {
        BaseType::initSV();
        PL_CUSTATEVEC_IS_SUCCESS(custatevecCreate(
            /* custatevecHandle_t* */ &handle));
    };

    StateVectorCudaManaged(const CFP_t *gpu_data, size_t length)
        : StateVectorCudaManaged(Util::log2(length)) {
        BaseType::CopyGpuDataToGpuIn(gpu_data, length, false);
        PL_CUSTATEVEC_IS_SUCCESS(custatevecCreate(
            /* custatevecHandle_t* */ &handle));
    }

    StateVectorCudaManaged(const CFP_t *gpu_data, size_t length,
                           DevTag<int> dev_tag)
        : StateVectorCudaManaged(Util::log2(length), dev_tag) {
        BaseType::CopyGpuDataToGpuIn(gpu_data, length, false);
        PL_CUSTATEVEC_IS_SUCCESS(custatevecCreate(
            /* custatevecHandle_t* */ &handle));
    }

    StateVectorCudaManaged(const std::complex<Precision> *host_data,
                           size_t length)
        : StateVectorCudaManaged(Util::log2(length)) {
        BaseType::CopyHostDataToGpu(host_data, length, false);
        PL_CUSTATEVEC_IS_SUCCESS(custatevecCreate(
            /* custatevecHandle_t* */ &handle));
    }

    StateVectorCudaManaged(const StateVectorCudaManaged &other)
        : StateVectorCudaManaged(other.getNumQubits(),
                                 other.getDataBuffer().getDevTag()) {
        BaseType::CopyGpuDataToGpuIn(other);
        PL_CUSTATEVEC_IS_SUCCESS(custatevecCreate(
            /* custatevecHandle_t* */ &handle));
    }

    ~StateVectorCudaManaged() {
            PL_CUSTATEVEC_IS_SUCCESS(custatevecDestroy(
                /* custatevecHandle_t */ handle));
    }

    /**
     * @brief Apply a single gate to the state-vector. Offloads to custatevec
     * specific API calls if available. If unable, attempts to use prior cached
     * gate values on the device. Lastly, accepts a host-provided matrix if
     * otherwise, and caches on the device for later reuse.
     *
     * @param opName Name of gate to apply.
     * @param wires Wires to apply gate to.
     * @param adjoint Indicates whether to use adjoint of gate.
     * @param params Optional parameter list for parametric gates.
     */
    void applyOperation(
        const std::string &opName, const std::vector<size_t> &wires,
        bool adjoint = false, const std::vector<Precision> &params = {0.0},
        [[maybe_unused]] const std::vector<CFP_t> &gate_matrix = {}) {
        const auto ctrl_offset = (BaseType::getCtrlMap().find(opName) !=
                                  BaseType::getCtrlMap().end())
                                     ? BaseType::getCtrlMap().at(opName)
                                     : 0;
        const std::vector<std::size_t> ctrls{wires.begin(),
                                             wires.begin() + ctrl_offset};
        const std::vector<std::size_t> tgts{wires.begin() + ctrl_offset,
                                            wires.end()};
        if (opName == "Identity") {
            // No op
        } else if (native_gates_.find(opName) != native_gates_.end()) {
            applyParametricPauliGate({opName}, ctrls, tgts, params.front(),
                                     adjoint);
        } else if (opName == "Rot" || opName == "CRot") {
            if (adjoint) {
                applyParametricPauliGate({"RZ"}, ctrls, tgts, params[2], true);
                applyParametricPauliGate({"RY"}, ctrls, tgts, params[1], true);
                applyParametricPauliGate({"RZ"}, ctrls, tgts, params[0], true);
            } else {
                applyParametricPauliGate({"RZ"}, ctrls, tgts, params[0], false);
                applyParametricPauliGate({"RY"}, ctrls, tgts, params[1], false);
                applyParametricPauliGate({"RZ"}, ctrls, tgts, params[2], false);
            }
        } else if (par_gates_.find(opName) != par_gates_.end()) {
            par_gates_.at(opName)(wires, adjoint, params);
        } else { // No offloadable function call; defer to matrix passing
            auto &&par =
                (params.empty()) ? std::vector<Precision>{0.0} : params;
            // ensure wire indexing correctly preserved for tensor-observables
            const std::vector<std::size_t> ctrls_local{ctrls.rbegin(),
                                                       ctrls.rend()};
            const std::vector<std::size_t> tgts_local{tgts.rbegin(),
                                                      tgts.rend()};

            if (!gate_cache_.gateExists(opName, par[0]) &&
                gate_matrix.empty()) {
                std::string message = "Currently unsupported gate: " + opName;
                throw LightningException(message);
            } else if (!gate_cache_.gateExists(opName, par[0])) {
                gate_cache_.add_gate(opName, par[0], gate_matrix);
            }
            applyDeviceMatrixGate(
                gate_cache_.get_gate_device_ptr(opName, par[0]), ctrls_local,
                tgts_local, adjoint);
        }
    }
    /**
     * @brief STL-fiendly variant of `applyOperation(
        const std::string &opName, const std::vector<size_t> &wires,
        bool adjoint = false, const std::vector<Precision> &params = {0.0},
        [[maybe_unused]] const std::vector<CFP_t> &gate_matrix = {})`
     *
     */
    void applyOperation_std(
        const std::string &opName, const std::vector<size_t> &wires,
        bool adjoint = false, const std::vector<Precision> &params = {0.0},
        [[maybe_unused]] const std::vector<std::complex<Precision>>
            &gate_matrix = {}) {
        std::vector<CFP_t> matrix_cu(gate_matrix.size());
        std::transform(gate_matrix.begin(), gate_matrix.end(),
                       matrix_cu.begin(), [](const std::complex<Precision> &x) {
                           return cuUtil::complexToCu<std::complex<Precision>>(
                               x);
                       });
        applyOperation(opName, wires, adjoint, params, matrix_cu);
    }

    /**
     * @brief Multi-op variant of `execute(const std::string &opName, const
     std::vector<int> &wires, bool adjoint = false, const std::vector<Precision>
     &params)`
     *
     * @param opNames
     * @param wires
     * @param adjoints
     * @param params
     */
    void applyOperation(const std::vector<std::string> &opNames,
                        const std::vector<std::vector<size_t>> &wires,
                        const std::vector<bool> &adjoints,
                        const std::vector<std::vector<Precision>> &params) {
        PL_ABORT_IF(opNames.size() != wires.size(),
                    "Incompatible number of ops and wires");
        PL_ABORT_IF(opNames.size() != adjoints.size(),
                    "Incompatible number of ops and adjoints");
        const auto num_ops = opNames.size();
        for (std::size_t op_idx = 0; op_idx < num_ops; op_idx++) {
            applyOperation(opNames[op_idx], wires[op_idx], adjoints[op_idx],
                           params[op_idx]);
        }
    }

    /**
     * @brief Multi-op variant of `execute(const std::string &opName, const
     std::vector<int> &wires, bool adjoint = false, const std::vector<Precision>
     &params)`
     *
     * @param opNames
     * @param wires
     * @param adjoints
     * @param params
     */
    void applyOperation(const std::vector<std::string> &opNames,
                        const std::vector<std::vector<size_t>> &wires,
                        const std::vector<bool> &adjoints) {
        PL_ABORT_IF(opNames.size() != wires.size(),
                    "Incompatible number of ops and wires");
        PL_ABORT_IF(opNames.size() != adjoints.size(),
                    "Incompatible number of ops and adjoints");
        const auto num_ops = opNames.size();
        for (std::size_t op_idx = 0; op_idx < num_ops; op_idx++) {
            applyOperation(opNames[op_idx], wires[op_idx], adjoints[op_idx]);
        }
    }

    //****************************************************************************//
    // Explicit gate calls for bindings
    //****************************************************************************//
    /* one-qubit gates */
    inline void applyIdentity(const std::vector<std::size_t> &wires,
                              bool adjoint) {
        static_cast<void>(wires);
        static_cast<void>(adjoint);
    }
    inline void applyPauliX(const std::vector<std::size_t> &wires,
                            bool adjoint) {
        static const std::string name{"PauliX"};
        static const Precision param = 0.0;
        applyDeviceMatrixGate(gate_cache_.get_gate_device_ptr(name, param),
                              {wires.begin(), wires.end() - 1}, {wires.back()},
                              adjoint);
    }
    inline void applyPauliY(const std::vector<std::size_t> &wires,
                            bool adjoint) {
        static const std::string name{"PauliY"};
        static const Precision param = 0.0;
        applyDeviceMatrixGate(gate_cache_.get_gate_device_ptr(name, param),
                              {wires.begin(), wires.end() - 1}, {wires.back()},
                              adjoint);
    }
    inline void applyPauliZ(const std::vector<std::size_t> &wires,
                            bool adjoint) {
        static const std::string name{"PauliZ"};
        static const Precision param = 0.0;
        applyDeviceMatrixGate(gate_cache_.get_gate_device_ptr(name, param),
                              {wires.begin(), wires.end() - 1}, {wires.back()},
                              adjoint);
    }
    inline void applyHadamard(const std::vector<std::size_t> &wires,
                              bool adjoint) {
        static const std::string name{"Hadamard"};
        static const Precision param = 0.0;
        applyDeviceMatrixGate(gate_cache_.get_gate_device_ptr(name, param),
                              {wires.begin(), wires.end() - 1}, {wires.back()},
                              adjoint);
    }
    inline void applyS(const std::vector<std::size_t> &wires, bool adjoint) {
        static const std::string name{"S"};
        static const Precision param = 0.0;
        applyDeviceMatrixGate(gate_cache_.get_gate_device_ptr(name, param),
                              {wires.begin(), wires.end() - 1}, {wires.back()},
                              adjoint);
    }
    inline void applyT(const std::vector<std::size_t> &wires, bool adjoint) {
        static const std::string name{"T"};
        static const Precision param = 0.0;
        applyDeviceMatrixGate(gate_cache_.get_gate_device_ptr(name, param),
                              {wires.begin(), wires.end() - 1}, {wires.back()},
                              adjoint);
    }
    inline void applyRX(const std::vector<std::size_t> &wires, bool adjoint,
                        Precision param) {
        static const std::vector<std::string> name{{"RX"}};
        applyParametricPauliGate(name, {wires.begin(), wires.end() - 1},
                                 {wires.back()}, param, adjoint);
    }
    inline void applyRY(const std::vector<std::size_t> &wires, bool adjoint,
                        Precision param) {
        static const std::vector<std::string> name{{"RY"}};
        applyParametricPauliGate(name, {wires.begin(), wires.end() - 1},
                                 {wires.back()}, param, adjoint);
    }
    inline void applyRZ(const std::vector<std::size_t> &wires, bool adjoint,
                        Precision param) {
        static const std::vector<std::string> name{{"RZ"}};
        applyParametricPauliGate(name, {wires.begin(), wires.end() - 1},
                                 {wires.back()}, param, adjoint);
    }
    inline void applyRot(const std::vector<std::size_t> &wires, bool adjoint,
                         Precision param0, Precision param1, Precision param2) {
        if (!adjoint) {
            applyRZ(wires, false, param0);
            applyRY(wires, false, param1);
            applyRZ(wires, false, param2);
        } else {
            applyRZ(wires, true, param2);
            applyRY(wires, true, param1);
            applyRZ(wires, true, param0);
        }
    }
    inline void applyRot(const std::vector<std::size_t> &wires, bool adjoint,
                         const std::vector<Precision> &params) {
        applyRot(wires, adjoint, params[0], params[1], params[2]);
    }
    inline void applyPhaseShift(const std::vector<std::size_t> &wires,
                                bool adjoint, Precision param) {
        static const std::string name{"PhaseShift"};
        const auto gate_key = std::make_pair(name, param);
        if (!gate_cache_.gateExists(gate_key)) {
            gate_cache_.add_gate(gate_key,
                                 cuGates::getPhaseShift<CFP_t>(param));
        }
        applyDeviceMatrixGate(gate_cache_.get_gate_device_ptr(gate_key),
                              {wires.begin(), wires.end() - 1}, {wires.back()},
                              adjoint);
    }

    /* two-qubit gates */
    inline void applyCNOT(const std::vector<std::size_t> &wires, bool adjoint) {
        static const std::string name{"CNOT"};
        static const Precision param = 0.0;
        applyDeviceMatrixGate(gate_cache_.get_gate_device_ptr(name, param),
                              {wires.begin(), wires.end() - 1}, {wires.back()},
                              adjoint);
    }
    inline void applyCY(const std::vector<std::size_t> &wires, bool adjoint) {
        static const std::string name{"CY"};
        static const Precision param = 0.0;
        applyDeviceMatrixGate(gate_cache_.get_gate_device_ptr(name, param),
                              {wires.begin(), wires.end() - 1}, {wires.back()},
                              adjoint);
    }
    inline void applyCZ(const std::vector<std::size_t> &wires, bool adjoint) {
        static const std::string name{"CZ"};
        static const Precision param = 0.0;
        applyDeviceMatrixGate(gate_cache_.get_gate_device_ptr(name, param),
                              {wires.begin(), wires.end() - 1}, {wires.back()},
                              adjoint);
    }
    inline void applySWAP(const std::vector<std::size_t> &wires, bool adjoint) {
        static const std::string name{"SWAP"};
        static const Precision param = 0.0;
        applyDeviceMatrixGate(gate_cache_.get_gate_device_ptr(name, param), {},
                              wires, adjoint);
    }
    inline void applyIsingXX(const std::vector<std::size_t> &wires,
                             bool adjoint, Precision param) {
        static const std::vector<std::string> names(wires.size(), {"RX"});
        applyParametricPauliGate(names, {}, wires, param, adjoint);
    }
    inline void applyIsingYY(const std::vector<std::size_t> &wires,
                             bool adjoint, Precision param) {
        static const std::vector<std::string> names(wires.size(), {"RY"});
        applyParametricPauliGate(names, {}, wires, param, adjoint);
    }
    inline void applyIsingZZ(const std::vector<std::size_t> &wires,
                             bool adjoint, Precision param) {
        static const std::vector<std::string> names(wires.size(), {"RZ"});
        applyParametricPauliGate(names, {}, wires, param, adjoint);
    }
    inline void applyCRot(const std::vector<std::size_t> &wires, bool adjoint,
                          const std::vector<Precision> &params) {
        applyCRot(wires, adjoint, params[0], params[1], params[2]);
    }
    inline void applyCRot(const std::vector<std::size_t> &wires, bool adjoint,
                          Precision param0, Precision param1,
                          Precision param2) {
        if (!adjoint) {
            applyCRZ(wires, false, param0);
            applyCRY(wires, false, param1);
            applyCRZ(wires, false, param2);
        } else {
            applyCRZ(wires, true, param2);
            applyCRY(wires, true, param1);
            applyCRZ(wires, true, param0);
        }
    }

    inline void applyCRX(const std::vector<std::size_t> &wires, bool adjoint,
                         Precision param) {
        applyRX(wires, adjoint, param);
    }
    inline void applyCRY(const std::vector<std::size_t> &wires, bool adjoint,
                         Precision param) {
        applyRY(wires, adjoint, param);
    }
    inline void applyCRZ(const std::vector<std::size_t> &wires, bool adjoint,
                         Precision param) {
        applyRZ(wires, adjoint, param);
    }
    inline void applyControlledPhaseShift(const std::vector<std::size_t> &wires,
                                          bool adjoint, Precision param) {
        applyPhaseShift(wires, adjoint, param);
    }
    inline void applySingleExcitation(const std::vector<std::size_t> &wires,
                                      bool adjoint, Precision param) {
        static const std::string name{"SingleExcitation"};
        const auto gate_key = std::make_pair(name, param);
        if (!gate_cache_.gateExists(gate_key)) {
            gate_cache_.add_gate(gate_key,
                                 cuGates::getSingleExcitation<CFP_t>(param));
        }
        applyDeviceMatrixGate(gate_cache_.get_gate_device_ptr(gate_key), {},
                              wires, adjoint);
    }
    inline void
    applySingleExcitationMinus(const std::vector<std::size_t> &wires,
                               bool adjoint, Precision param) {
        static const std::string name{"SingleExcitationMinus"};
        const auto gate_key = std::make_pair(name, param);
        if (!gate_cache_.gateExists(gate_key)) {
            gate_cache_.add_gate(
                gate_key, cuGates::getSingleExcitationMinus<CFP_t>(param));
        }
        applyDeviceMatrixGate(gate_cache_.get_gate_device_ptr(gate_key), {},
                              wires, adjoint);
    }
    inline void applySingleExcitationPlus(const std::vector<std::size_t> &wires,
                                          bool adjoint, Precision param) {
        static const std::string name{"SingleExcitationPlus"};
        const auto gate_key = std::make_pair(name, param);
        if (!gate_cache_.gateExists(gate_key)) {
            gate_cache_.add_gate(
                gate_key, cuGates::getSingleExcitationPlus<CFP_t>(param));
        }
        applyDeviceMatrixGate(gate_cache_.get_gate_device_ptr(gate_key), {},
                              wires, adjoint);
    }

    /* three-qubit gates */
    inline void applyToffoli(const std::vector<std::size_t> &wires,
                             bool adjoint) {
        static const std::string name{"Toffoli"};
        static const Precision param = 0.0;
        applyDeviceMatrixGate(gate_cache_.get_gate_device_ptr(name, param),
                              {wires.begin(), wires.end() - 1}, {wires.back()},
                              adjoint);
    }
    inline void applyCSWAP(const std::vector<std::size_t> &wires,
                           bool adjoint) {
        static const std::string name{"SWAP"};
        static const Precision param = 0.0;
        applyDeviceMatrixGate(gate_cache_.get_gate_device_ptr(name, param),
                              {wires.front()}, {wires.begin() + 1, wires.end()},
                              adjoint);
    }

    /* four-qubit gates */
    inline void applyDoubleExcitation(const std::vector<std::size_t> &wires,
                                      bool adjoint, Precision param) {
        auto &&mat = cuGates::getDoubleExcitation<CFP_t>(param);
        applyDeviceMatrixGate(mat.data(), {}, wires, adjoint);
    }
    inline void
    applyDoubleExcitationMinus(const std::vector<std::size_t> &wires,
                               bool adjoint, Precision param) {
        auto &&mat = cuGates::getDoubleExcitationMinus<CFP_t>(param);
        applyDeviceMatrixGate(mat.data(), {}, wires, adjoint);
    }
    inline void applyDoubleExcitationPlus(const std::vector<std::size_t> &wires,
                                          bool adjoint, Precision param) {
        auto &&mat = cuGates::getDoubleExcitationPlus<CFP_t>(param);
        applyDeviceMatrixGate(mat.data(), {}, wires, adjoint);
    }

    /* Multi-qubit gates */
    inline void applyMultiRZ(const std::vector<std::size_t> &wires,
                             bool adjoint, Precision param) {
        static const std::vector<std::string> names(wires.size(), {"RZ"});
        applyParametricPauliGate(names, {}, wires, param, adjoint);
    }

    /* Gate generators */
    inline void applyGeneratorIsingXX(const std::vector<std::size_t> &wires,
                                      bool adjoint) {
        static const std::string name{"GeneratorIsingXX"};
        static const Precision param = 0.0;
        const auto gate_key = std::make_pair(name, param);
        if (!gate_cache_.gateExists(gate_key)) {
            gate_cache_.add_gate(gate_key,
                                 cuGates::getGeneratorIsingXX<CFP_t>());
        }
        applyDeviceMatrixGate(gate_cache_.get_gate_device_ptr(gate_key), {},
                              wires, adjoint);
    }
    inline void applyGeneratorIsingYY(const std::vector<std::size_t> &wires,
                                      bool adjoint) {
        static const std::string name{"GeneratorIsingYY"};
        static const Precision param = 0.0;
        const auto gate_key = std::make_pair(name, param);
        if (!gate_cache_.gateExists(gate_key)) {
            gate_cache_.add_gate(gate_key,
                                 cuGates::getGeneratorIsingYY<CFP_t>());
        }
        applyDeviceMatrixGate(gate_cache_.get_gate_device_ptr(gate_key), {},
                              wires, adjoint);
    }
    inline void applyGeneratorIsingZZ(const std::vector<std::size_t> &wires,
                                      bool adjoint) {
        static const std::string name{"GeneratorIsingZZ"};
        static const Precision param = 0.0;
        const auto gate_key = std::make_pair(name, param);
        if (!gate_cache_.gateExists(gate_key)) {
            gate_cache_.add_gate(gate_key,
                                 cuGates::getGeneratorIsingZZ<CFP_t>());
        }
        applyDeviceMatrixGate(gate_cache_.get_gate_device_ptr(gate_key), {},
                              wires, adjoint);
    }

    inline void
    applyGeneratorSingleExcitation(const std::vector<std::size_t> &wires,
                                   bool adjoint) {
        static const std::string name{"GeneratorSingleExcitation"};
        static const Precision param = 0.0;
        const auto gate_key = std::make_pair(name, param);
        if (!gate_cache_.gateExists(gate_key)) {
            gate_cache_.add_gate(
                gate_key, cuGates::getGeneratorSingleExcitation<CFP_t>());
        }
        applyDeviceMatrixGate(gate_cache_.get_gate_device_ptr(gate_key), {},
                              wires, adjoint);
    }
    inline void
    applyGeneratorSingleExcitationMinus(const std::vector<std::size_t> &wires,
                                        bool adjoint) {
        static const std::string name{"GeneratorSingleExcitationMinus"};
        static const Precision param = 0.0;
        const auto gate_key = std::make_pair(name, param);
        if (!gate_cache_.gateExists(gate_key)) {
            gate_cache_.add_gate(
                gate_key, cuGates::getGeneratorSingleExcitationMinus<CFP_t>());
        }
        applyDeviceMatrixGate(gate_cache_.get_gate_device_ptr(gate_key), {},
                              wires, adjoint);
    }
    inline void
    applyGeneratorSingleExcitationPlus(const std::vector<std::size_t> &wires,
                                       bool adjoint) {
        static const std::string name{"GeneratorSingleExcitationPlus"};
        static const Precision param = 0.0;
        const auto gate_key = std::make_pair(name, param);
        if (!gate_cache_.gateExists(gate_key)) {
            gate_cache_.add_gate(
                gate_key, cuGates::getGeneratorSingleExcitationPlus<CFP_t>());
        }
        applyDeviceMatrixGate(gate_cache_.get_gate_device_ptr(gate_key), {},
                              wires, adjoint);
    }

    inline void
    applyGeneratorDoubleExcitation(const std::vector<std::size_t> &wires,
                                   bool adjoint) {
        static const std::string name{"GeneratorDoubleExcitation"};
        static const Precision param = 0.0;
        const auto gate_key = std::make_pair(name, param);
        if (!gate_cache_.gateExists(gate_key)) {
            gate_cache_.add_gate(
                gate_key, cuGates::getGeneratorDoubleExcitation<CFP_t>());
        }
        applyDeviceMatrixGate(gate_cache_.get_gate_device_ptr(gate_key), {},
                              wires, adjoint);
    }
    inline void
    applyGeneratorDoubleExcitationMinus(const std::vector<std::size_t> &wires,
                                        bool adjoint) {
        static const std::string name{"GeneratorDoubleExcitationMinus"};
        static const Precision param = 0.0;
        const auto gate_key = std::make_pair(name, param);
        if (!gate_cache_.gateExists(gate_key)) {
            gate_cache_.add_gate(
                gate_key, cuGates::getGeneratorDoubleExcitationMinus<CFP_t>());
        }
        applyDeviceMatrixGate(gate_cache_.get_gate_device_ptr(gate_key), {},
                              wires, adjoint);
    }
    inline void
    applyGeneratorDoubleExcitationPlus(const std::vector<std::size_t> &wires,
                                       bool adjoint) {
        static const std::string name{"GeneratorDoubleExcitationPlus"};
        static const Precision param = 0.0;
        const auto gate_key = std::make_pair(name, param);
        if (!gate_cache_.gateExists(gate_key)) {
            gate_cache_.add_gate(
                gate_key, cuGates::getGeneratorDoubleExcitationPlus<CFP_t>());
        }
        applyDeviceMatrixGate(gate_cache_.get_gate_device_ptr(gate_key), {},
                              wires, adjoint);
    }

    inline void applyGeneratorMultiRZ(const std::vector<std::size_t> &wires,
                                      bool adjoint) {
        static const std::string name{"PauliZ"};
        static const Precision param = 0.0;
        for (const auto &w : wires) {
            applyDeviceMatrixGate(gate_cache_.get_gate_device_ptr(name, param),
                                  {}, {w}, adjoint);
        }
    }

    /**
     * @brief Utility method for expectation value calculations.
     *
     * @param obsName String label for observable. If already exists, will used
     * cached device value. If not, `gate_matrix` is expected, and will
     * automatically cache for future reuse.
     * @param wires Target wires for expectation value.
     * @param params Parameters for a parametric gate.
     * @param gate_matrix Optional matrix for observable. Caches for future use
     * if does not exist.
     * @return auto Expectation value.
     */
    auto expval(const std::string &obsName, const std::vector<size_t> &wires,
                const std::vector<Precision> &params = {0.0},
                const std::vector<CFP_t> &gate_matrix = {}) {

        auto &&par = (params.empty()) ? std::vector<Precision>{0.0} : params;
        auto &&local_wires =
            (gate_matrix.empty())
                ? wires
                : std::vector<size_t>{
                      wires.rbegin(),
                      wires.rend()}; // ensure wire indexing correctly preserved
                                     // for tensor-observables

        if (!(gate_cache_.gateExists(obsName, par[0]) || gate_matrix.empty())) {
            gate_cache_.add_gate(obsName, par[0], gate_matrix);
        } else if (!gate_cache_.gateExists(obsName, par[0]) &&
                   gate_matrix.empty()) {
            std::string message =
                "Currently unsupported observable: " + obsName;
            throw LightningException(message.c_str());
        }
        auto expect_val = getExpectationValueDeviceMatrix(
            gate_cache_.get_gate_device_ptr(obsName, par[0]), local_wires);
        return expect_val;
    }
    /**
     * @brief See `expval(const std::string &obsName, const std::vector<size_t>
     &wires, const std::vector<Precision> &params = {0.0}, const
     std::vector<CFP_t> &gate_matrix = {})`
     */
    auto expval(const std::string &obsName, const std::vector<size_t> &wires,
                const std::vector<Precision> &params = {0.0},
                const std::vector<std::complex<Precision>> &gate_matrix = {}) {
        auto &&par = (params.empty()) ? std::vector<Precision>{0.0} : params;

        std::vector<CFP_t> matrix_cu(gate_matrix.size());
        if (!(gate_cache_.gateExists(obsName, par[0]) || gate_matrix.empty())) {
            for (std::size_t i = 0; i < gate_matrix.size(); i++) {
                matrix_cu[i] = cuUtil::complexToCu<std::complex<Precision>>(
                    gate_matrix[i]);
            }
            gate_cache_.add_gate(obsName, par[0], matrix_cu);
        } else if (!gate_cache_.gateExists(obsName, par[0]) &&
                   gate_matrix.empty()) {
            std::string message =
                "Currently unsupported observable: " + obsName;
            throw LightningException(message.c_str());
        }
        return expval(obsName, wires, params, matrix_cu);
    }
    /**
     * @brief Utility method for probability calculation using given wires.
     *
     * @param wires List of wires to return probabilities for in lexicographical
     * order.
     * @return std::vector<double>
     */
    auto probability(const std::vector<size_t> &wires) -> std::vector<double> {
        // Data return type fixed as double in custatevec function call
        std::vector<double> probabilities(Util::exp2(wires.size()));
        // this should be built upon by the wires not participating
        int maskLen =
            0; // static_cast<int>(BaseType::getNumQubits() - wires.size());
        int *maskBitString = nullptr; //
        int *maskOrdering = nullptr;

        cudaDataType_t data_type;

        if constexpr (std::is_same_v<CFP_t, cuDoubleComplex> ||
                      std::is_same_v<CFP_t, double2>) {
            data_type = CUDA_C_64F;
        } else {
            data_type = CUDA_C_32F;
        }

        std::vector<int> wires_int(wires.size());

        // Transform indices between PL & cuQuantum ordering
        std::transform(
            wires.begin(), wires.end(), wires_int.begin(), [&](std::size_t x) {
                return static_cast<int>(BaseType::getNumQubits() - 1 - x);
            });

        PL_CUSTATEVEC_IS_SUCCESS(custatevecAbs2SumArray(
            /* custatevecHandle_t */ handle,
            /* const void* */ BaseType::getData(),
            /* cudaDataType_t */ data_type,
            /* const uint32_t */ BaseType::getNumQubits(),
            /* double* */ probabilities.data(),
            /* const int32_t* */ wires_int.data(),
            /* const uint32_t */ wires_int.size(),
            /* const int32_t* */ maskBitString,
            /* const int32_t* */ maskOrdering,
            /* const uint32_t */ maskLen));

        return probabilities;
    }

    /**
     * @brief Utility method for samples.
     *
     * @param num_samples Number of Samples
     *
     * @return std::vector<size_t> A 1-d array storing the samples.
     * Each sample has a length equal to the number of qubits. Each sample can
     * be accessed using the stride sample_id*num_qubits, where sample_id is a
     * number between 0 and num_samples-1.
     */
    auto generate_samples(size_t num_samples) -> std::vector<size_t> {

        std::vector<double> rand_nums(num_samples);
        custatevecSamplerDescriptor_t sampler;

        const size_t num_qubits = BaseType::getNumQubits();
        const int bitStringLen = BaseType::getNumQubits();

        std::vector<int> bitOrdering(num_qubits);
        std::iota(std::begin(bitOrdering), std::end(bitOrdering),
                  0); // Fill with 0, 1, ...,

        cudaDataType_t data_type;

        if constexpr (std::is_same_v<CFP_t, cuDoubleComplex> ||
                      std::is_same_v<CFP_t, double2>) {
            data_type = CUDA_C_64F;
        } else {
            data_type = CUDA_C_32F;
        }

        std::random_device
            rd; // Will be used to obtain a seed for the random number engine
        std::mt19937 gen(
            rd()); // Standard mersenne_twister_engine seeded with rd()
        std::uniform_real_distribution<> dis(0.0, 1.0);
        for (size_t n = 0; n < num_samples; n++) {
            rand_nums[n] = dis(gen);
        }
        std::vector<size_t> samples(num_samples * num_qubits, 0);
        std::unordered_map<size_t, size_t> cache;
        std::vector<custatevecIndex_t> bitStrings(num_samples);

        void *extraWorkspace = nullptr;
        size_t extraWorkspaceSizeInBytes = 0;
        // create sampler and check the size of external workspace
        PL_CUSTATEVEC_IS_SUCCESS(custatevecSamplerCreate(
            handle, BaseType::getData(), data_type, num_qubits, &sampler,
            num_samples, &extraWorkspaceSizeInBytes));

        // allocate external workspace if necessary
        if (extraWorkspaceSizeInBytes > 0)
            PL_CUDA_IS_SUCCESS(
                cudaMalloc(&extraWorkspace, extraWorkspaceSizeInBytes));

        // sample preprocess
        PL_CUSTATEVEC_IS_SUCCESS(custatevecSamplerPreprocess(
            handle, sampler, extraWorkspace, extraWorkspaceSizeInBytes));

        // sample bit strings
        PL_CUSTATEVEC_IS_SUCCESS(custatevecSamplerSample(
            handle, sampler, bitStrings.data(), bitOrdering.data(),
            bitStringLen, rand_nums.data(), num_samples,
            CUSTATEVEC_SAMPLER_OUTPUT_ASCENDING_ORDER));

        // destroy descriptor and handle
        PL_CUSTATEVEC_IS_SUCCESS(custatevecSamplerDestroy(sampler));

        // Pick samples
        for (size_t i = 0; i < num_samples; i++) {
            auto idx = bitStrings[i];
            // If cached, retrieve sample from cache
            if (cache.count(idx) != 0) {
                size_t cache_id = cache[idx];
                auto it_temp = samples.begin() + cache_id * num_qubits;
                std::copy(it_temp, it_temp + num_qubits,
                          samples.begin() + i * num_qubits);
            }
            // If not cached, compute
            else {
                for (size_t j = 0; j < num_qubits; j++) {
                    samples[i * num_qubits + (num_qubits - 1 - j)] =
                        (idx >> j) & 1U;
                }
                cache[idx] = i;
            }
        }

        if (extraWorkspaceSizeInBytes > 0)
            PL_CUDA_IS_SUCCESS(cudaFree(extraWorkspace));

        return samples;
    }

  private:
    GateCache<Precision> gate_cache_;
<<<<<<< HEAD
    const std::unordered_map<std::string, size_t> gate_wires_{
        // Add mapping from function name to required wires.
        {"Identity", 1},
        {"PauliX", 1},
        {"PauliY", 1},
        {"PauliZ", 1},
        {"Hadamard", 1},
        {"T", 1},
        {"S", 1},
        {"RX", 1},
        {"RY", 1},
        {"RZ", 1},
        {"Rot", 1},
        {"PhaseShift", 1},
        {"ControlledPhaseShift", 2},
        {"CNOT", 2},
        {"SWAP", 2},
        {"CY", 2},
        {"CZ", 2},
        {"CRX", 2},
        {"CRY", 2},
        {"CRZ", 2},
        {"CRot", 2},
        {"CSWAP", 3},
        {"Toffoli", 3}};

=======
>>>>>>> 95bed39f
    using ParFunc = std::function<void(const std::vector<size_t> &, bool,
                                       const std::vector<Precision> &)>;
    using FMap = std::unordered_map<std::string, ParFunc>;
    const FMap par_gates_{
        {"RX",
         [&](auto &&wires, auto &&adjoint, auto &&params) {
             applyRX(std::forward<decltype(wires)>(wires),
                     std::forward<decltype(adjoint)>(adjoint),
                     std::forward<decltype(params[0])>(params[0]));
         }},
        {"RY",
         [&](auto &&wires, auto &&adjoint, auto &&params) {
             applyRY(std::forward<decltype(wires)>(wires),
                     std::forward<decltype(adjoint)>(adjoint),
                     std::forward<decltype(params[0])>(params[0]));
         }},
        {"RZ",
         [&](auto &&wires, auto &&adjoint, auto &&params) {
             applyRZ(std::forward<decltype(wires)>(wires),
                     std::forward<decltype(adjoint)>(adjoint),
                     std::forward<decltype(params[0])>(params[0]));
         }},
        {"PhaseShift",
         [&](auto &&wires, auto &&adjoint, auto &&params) {
             applyPhaseShift(std::forward<decltype(wires)>(wires),
                             std::forward<decltype(adjoint)>(adjoint),
                             std::forward<decltype(params[0])>(params[0]));
         }},
        {"CRX",
         [&](auto &&wires, auto &&adjoint, auto &&params) {
             applyCRX(std::forward<decltype(wires)>(wires),
                      std::forward<decltype(adjoint)>(adjoint),
                      std::forward<decltype(params[0])>(params[0]));
         }},
        {"CRY",
         [&](auto &&wires, auto &&adjoint, auto &&params) {
             applyCRY(std::forward<decltype(wires)>(wires),
                      std::forward<decltype(adjoint)>(adjoint),
                      std::forward<decltype(params[0])>(params[0]));
         }},
        {"CRZ",
         [&](auto &&wires, auto &&adjoint, auto &&params) {
             applyCRZ(std::forward<decltype(wires)>(wires),
                      std::forward<decltype(adjoint)>(adjoint),
                      std::forward<decltype(params[0])>(params[0]));
         }},
        {"ControlledPhaseShift",
         [&](auto &&wires, auto &&adjoint, auto &&params) {
             applyControlledPhaseShift(
                 std::forward<decltype(wires)>(wires),
                 std::forward<decltype(adjoint)>(adjoint),
                 std::forward<decltype(params[0])>(params[0]));
         }},
        {"Rot",
         [&](auto &&wires, auto &&adjoint, auto &&params) {
             applyRot(std::forward<decltype(wires)>(wires),
                      std::forward<decltype(adjoint)>(adjoint),
                      std::forward<decltype(params)>(params));
         }},
        {"CRot", [&](auto &&wires, auto &&adjoint, auto &&params) {
             applyCRot(std::forward<decltype(wires)>(wires),
                       std::forward<decltype(adjoint)>(adjoint),
                       std::forward<decltype(params)>(params));
         }}};
    custatevecHandle_t handle;

    const std::unordered_map<std::string, custatevecPauli_t> native_gates_{
        {"RX", CUSTATEVEC_PAULI_X},       {"RY", CUSTATEVEC_PAULI_Y},
        {"RZ", CUSTATEVEC_PAULI_Z},       {"CRX", CUSTATEVEC_PAULI_X},
        {"CRY", CUSTATEVEC_PAULI_Y},      {"CRZ", CUSTATEVEC_PAULI_Z},
        {"Identity", CUSTATEVEC_PAULI_I}, {"I", CUSTATEVEC_PAULI_I}};

    /**
     * @brief Normalize the index ordering to match PennyLane.
     *
     * @tparam IndexType Integer value type.
     * @param indices Given indices to transform.
     */
    template <typename IndexType>
    inline auto NormalizeIndices(std::vector<IndexType> indices)
        -> std::vector<IndexType> {
        std::vector<IndexType> t_indices(std::move(indices));
        std::transform(t_indices.begin(), t_indices.end(), t_indices.begin(),
                       [&](IndexType i) -> IndexType {
                           return BaseType::getNumQubits() - 1 - i;
                       });
        return t_indices;
    }

    /**
     * @brief Apply parametric Pauli gates using custateVec calls.
     *
     * @param angle Rotation angle.
     * @param pauli_words List of Pauli words representing operation.
     * @param ctrls Control wires
     * @param tgts target wires.
     * @param use_adjoint Take adjoint of operation.
     */
    void applyParametricPauliGate(const std::vector<std::string> &pauli_words,
                                  std::vector<std::size_t> ctrls,
                                  std::vector<std::size_t> tgts,
                                  Precision param, bool use_adjoint = false) {
        int nIndexBits = BaseType::getNumQubits();

        std::vector<int> ctrlsInt(ctrls.size());
        std::vector<int> tgtsInt(tgts.size());

        // Transform indices between PL & cuQuantum ordering
        std::transform(
            ctrls.begin(), ctrls.end(), ctrlsInt.begin(), [&](std::size_t x) {
                return static_cast<int>(BaseType::getNumQubits() - 1 - x);
            });
        std::transform(
            tgts.begin(), tgts.end(), tgtsInt.begin(), [&](std::size_t x) {
                return static_cast<int>(BaseType::getNumQubits() - 1 - x);
            });

        cudaDataType_t data_type;

        if constexpr (std::is_same_v<CFP_t, cuDoubleComplex> ||
                      std::is_same_v<CFP_t, double2>) {
            data_type = CUDA_C_64F;
        } else {
            data_type = CUDA_C_32F;
        }

        std::vector<custatevecPauli_t> pauli_enums;
        pauli_enums.reserve(pauli_words.size());
        for (const auto &pauli_str : pauli_words) {
            pauli_enums.push_back(native_gates_.at(pauli_str));
        }
        const auto local_angle = (use_adjoint) ? param / 2 : -param / 2;

        PL_CUSTATEVEC_IS_SUCCESS(custatevecApplyPauliRotation(
            /* custatevecHandle_t */ handle,
            /* void* */ BaseType::getData(),
            /* cudaDataType_t */ data_type,
            /* const uint32_t */ nIndexBits,
            /* double */ local_angle,
            /* const custatevecPauli_t* */ pauli_enums.data(),
            /* const int32_t* */ tgtsInt.data(),
            /* const uint32_t */ tgts.size(),
            /* const int32_t* */ ctrlsInt.data(),
            /* const int32_t* */ nullptr,
            /* const uint32_t */ ctrls.size()));
    }

    /**
     * @brief Apply a given host or device-stored array representing the gate
     * `matrix` to the statevector at qubit indices given by `tgts` and
     * control-lines given by `ctrls`. The adjoint can be taken by setting
     * `use_adjoint` to true.
     *
     * @param matrix Host- or device data array in row-major order representing
     * a given gate.
     * @param ctrls Control line qubits.
     * @param tgts Target qubits.
     * @param use_adjoint Use adjoint of given gate.
     */
    void applyDeviceMatrixGate(const CFP_t *matrix,
                               const std::vector<std::size_t> &ctrls,
                               const std::vector<std::size_t> &tgts,
                               bool use_adjoint = false) {
        void *extraWorkspace = nullptr;
        size_t extraWorkspaceSizeInBytes = 0;
        int nIndexBits = BaseType::getNumQubits();

        std::vector<int> ctrlsInt(ctrls.size());
        std::vector<int> tgtsInt(tgts.size());

        std::transform(
            ctrls.begin(), ctrls.end(), ctrlsInt.begin(), [&](std::size_t x) {
                return static_cast<int>(BaseType::getNumQubits() - 1 - x);
            });
        std::transform(
            tgts.begin(), tgts.end(), tgtsInt.begin(), [&](std::size_t x) {
                return static_cast<int>(BaseType::getNumQubits() - 1 - x);
            });

        cudaDataType_t data_type;
        custatevecComputeType_t compute_type;

        if constexpr (std::is_same_v<CFP_t, cuDoubleComplex> ||
                      std::is_same_v<CFP_t, double2>) {
            data_type = CUDA_C_64F;
            compute_type = CUSTATEVEC_COMPUTE_64F;
        } else {
            data_type = CUDA_C_32F;
            compute_type = CUSTATEVEC_COMPUTE_32F;
        }

        // check the size of external workspace
        PL_CUSTATEVEC_IS_SUCCESS(custatevecApplyMatrixGetWorkspaceSize(
            /* custatevecHandle_t */ handle,
            /* cudaDataType_t */ data_type,
            /* const uint32_t */ nIndexBits,
            /* const void* */ matrix,
            /* cudaDataType_t */ data_type,
            /* custatevecMatrixLayout_t */ CUSTATEVEC_MATRIX_LAYOUT_ROW,
            /* const int32_t */ use_adjoint,
            /* const uint32_t */ tgts.size(),
            /* const uint32_t */ ctrls.size(),
            /* custatevecComputeType_t */ compute_type,
            /* size_t* */ &extraWorkspaceSizeInBytes));

        // allocate external workspace if necessary
        if (extraWorkspaceSizeInBytes > 0) {
            PL_CUDA_IS_SUCCESS(
                cudaMalloc(&extraWorkspace, extraWorkspaceSizeInBytes));
        }

        // apply gate
        PL_CUSTATEVEC_IS_SUCCESS(custatevecApplyMatrix(
            /* custatevecHandle_t */ handle,
            /* void* */ BaseType::getData(),
            /* cudaDataType_t */ data_type,
            /* const uint32_t */ nIndexBits,
            /* const void* */ matrix,
            /* cudaDataType_t */ data_type,
            /* custatevecMatrixLayout_t */ CUSTATEVEC_MATRIX_LAYOUT_ROW,
            /* const int32_t */ use_adjoint,
            /* const int32_t* */ tgtsInt.data(),
            /* const uint32_t */ tgts.size(),
            /* const int32_t* */ ctrlsInt.data(),
            /* const int32_t* */ nullptr,
            /* const uint32_t */ ctrls.size(),
            /* custatevecComputeType_t */ compute_type,
            /* void* */ extraWorkspace,
            /* size_t */ extraWorkspaceSizeInBytes));
        if (extraWorkspaceSizeInBytes)
            PL_CUDA_IS_SUCCESS(cudaFree(extraWorkspace));
    }

    /**
     * @brief Apply a given host-matrix `matrix` to the statevector at qubit
     * indices given by `tgts` and control-lines given by `ctrls`. The adjoint
     * can be taken by setting `use_adjoint` to true.
     *
     * @param matrix Host-data vector in row-major order of a given gate.
     * @param ctrls Control line qubits.
     * @param tgts Target qubits.
     * @param use_adjoint Use adjoint of given gate.
     */
    void applyHostMatrixGate(const std::vector<CFP_t> &matrix,
                             const std::vector<std::size_t> &ctrls,
                             const std::vector<std::size_t> &tgts,
                             bool use_adjoint = false) {
        void *extraWorkspace = nullptr;
        size_t extraWorkspaceSizeInBytes = 0;
        int nIndexBits = BaseType::getNumQubits();

        std::vector<int> ctrlsInt(ctrls.size());
        std::vector<int> tgtsInt(tgts.size());

        std::transform(
            ctrls.begin(), ctrls.end(), ctrlsInt.begin(), [&](std::size_t x) {
                return static_cast<int>(BaseType::getNumQubits() - 1 - x);
            });
        std::transform(
            tgts.begin(), tgts.end(), tgtsInt.begin(), [&](std::size_t x) {
                return static_cast<int>(BaseType::getNumQubits() - 1 - x);
            });

        cudaDataType_t data_type;
        custatevecComputeType_t compute_type;

        if constexpr (std::is_same_v<CFP_t, cuDoubleComplex> ||
                      std::is_same_v<CFP_t, double2>) {
            data_type = CUDA_C_64F;
            compute_type = CUSTATEVEC_COMPUTE_64F;
        } else {
            data_type = CUDA_C_32F;
            compute_type = CUSTATEVEC_COMPUTE_32F;
        }

        // check the size of external workspace
        PL_CUSTATEVEC_IS_SUCCESS(custatevecApplyMatrixGetWorkspaceSize(
            /* custatevecHandle_t */ handle,
            /* cudaDataType_t */ data_type,
            /* const uint32_t */ nIndexBits,
            /* const void* */ matrix.data(),
            /* cudaDataType_t */ data_type,
            /* custatevecMatrixLayout_t */ CUSTATEVEC_MATRIX_LAYOUT_ROW,
            /* const int32_t */ use_adjoint,
            /* const uint32_t */ tgts.size(),
            /* const uint32_t */ ctrls.size(),
            /* custatevecComputeType_t */ compute_type,
            /* size_t* */ &extraWorkspaceSizeInBytes));

        // allocate external workspace if necessary
        if (extraWorkspaceSizeInBytes > 0) {
            PL_CUDA_IS_SUCCESS(
                cudaMalloc(&extraWorkspace, extraWorkspaceSizeInBytes));
        }

        // apply gate
        PL_CUSTATEVEC_IS_SUCCESS(custatevecApplyMatrix(
            /* custatevecHandle_t */ handle,
            /* void* */ BaseType::getData(),
            /* cudaDataType_t */ data_type,
            /* const uint32_t */ nIndexBits,
            /* const void* */ matrix.data(),
            /* cudaDataType_t */ data_type,
            /* custatevecMatrixLayout_t */ CUSTATEVEC_MATRIX_LAYOUT_ROW,
            /* const int32_t */ use_adjoint,
            /* const int32_t* */ tgtsInt.data(),
            /* const uint32_t */ tgts.size(),
            /* const int32_t* */ ctrlsInt.data(),
            /* const int32_t* */ nullptr,
            /* const uint32_t */ ctrls.size(),
            /* custatevecComputeType_t */ compute_type,
            /* void* */ extraWorkspace,
            /* size_t */ extraWorkspaceSizeInBytes));
        if (extraWorkspaceSizeInBytes)
            PL_CUDA_IS_SUCCESS(cudaFree(extraWorkspace));
    }
    void applyHostMatrixGate(const std::vector<std::complex<Precision>> &matrix,
                             const std::vector<std::size_t> &ctrls,
                             const std::vector<std::size_t> &tgts,
                             bool use_adjoint = false) {
        std::vector<CFP_t> matrix_cu(matrix.size());
        for (std::size_t i = 0; i < matrix.size(); i++) {
            matrix_cu[i] =
                cuUtil::complexToCu<std::complex<Precision>>(matrix[i]);
        }

        applyHostMatrixGate(matrix_cu, ctrls, tgts, use_adjoint);
    }

    /**
     * @brief Get expectation of a given host-defined matrix.
     *
     * @param matrix Host-defined row-major order gate matrix.
     * @param tgts Target qubits.
     * @return auto Expectation value.
     */
    auto getExpectationValueHostMatrix(const std::vector<CFP_t> &matrix,
                                       const std::vector<std::size_t> &tgts) {
        void *extraWorkspace = nullptr;
        size_t extraWorkspaceSizeInBytes = 0;

        std::vector<int> tgtsInt(tgts.size());
        std::transform(
            tgts.begin(), tgts.end(), tgtsInt.begin(), [&](std::size_t x) {
                return static_cast<int>(BaseType::getNumQubits() - 1 - x);
            });

        size_t nIndexBits = BaseType::getNumQubits();
        cudaDataType_t data_type;
        custatevecComputeType_t compute_type;

        if constexpr (std::is_same_v<CFP_t, cuDoubleComplex> ||
                      std::is_same_v<CFP_t, double2>) {
            data_type = CUDA_C_64F;
            compute_type = CUSTATEVEC_COMPUTE_64F;
        } else {
            data_type = CUDA_C_32F;
            compute_type = CUSTATEVEC_COMPUTE_32F;
        }

        // check the size of external workspace
        PL_CUSTATEVEC_IS_SUCCESS(custatevecComputeExpectationGetWorkspaceSize(
            /* custatevecHandle_t */ handle,
            /* cudaDataType_t */ data_type,
            /* const uint32_t */ nIndexBits,
            /* const void* */ matrix.data(),
            /* cudaDataType_t */ data_type,
            /* custatevecMatrixLayout_t */ CUSTATEVEC_MATRIX_LAYOUT_ROW,
            /* const uint32_t */ tgts.size(),
            /* custatevecComputeType_t */ compute_type,
            /* size_t* */ &extraWorkspaceSizeInBytes));

        if (extraWorkspaceSizeInBytes > 0) {
            PL_CUDA_IS_SUCCESS(
                cudaMalloc(&extraWorkspace, extraWorkspaceSizeInBytes));
        }

        CFP_t expect;

        // compute expectation
        PL_CUSTATEVEC_IS_SUCCESS(custatevecComputeExpectation(
            /* custatevecHandle_t */ handle,
            /* void* */ BaseType::getData(),
            /* cudaDataType_t */ data_type,
            /* const uint32_t */ nIndexBits,
            /* void* */ &expect,
            /* cudaDataType_t */ data_type,
            /* double* */ nullptr,
            /* const void* */ matrix.data(),
            /* cudaDataType_t */ data_type,
            /* custatevecMatrixLayout_t */ CUSTATEVEC_MATRIX_LAYOUT_ROW,
            /* const int32_t* */ tgtsInt.data(),
            /* const uint32_t */ tgts.size(),
            /* custatevecComputeType_t */ compute_type,
            /* void* */ extraWorkspace,
            /* size_t */ extraWorkspaceSizeInBytes));
        if (extraWorkspaceSizeInBytes)
            PL_CUDA_IS_SUCCESS(cudaFree(extraWorkspace));
        return expect;
    }

    /**
     * @brief Get expectation of a given host or device defined array.
     *
     * @param matrix Host or device defined row-major order gate matrix array.
     * @param tgts Target qubits.
     * @return auto Expectation value.
     */
    auto getExpectationValueDeviceMatrix(const CFP_t *matrix,
                                         const std::vector<std::size_t> &tgts) {
        void *extraWorkspace = nullptr;
        size_t extraWorkspaceSizeInBytes = 0;

        std::vector<int> tgtsInt(tgts.size());
        std::transform(
            tgts.begin(), tgts.end(), tgtsInt.begin(), [&](std::size_t x) {
                return static_cast<int>(BaseType::getNumQubits() - 1 - x);
            });

        size_t nIndexBits = BaseType::getNumQubits();
        cudaDataType_t data_type;
        custatevecComputeType_t compute_type;

        if constexpr (std::is_same_v<CFP_t, cuDoubleComplex> ||
                      std::is_same_v<CFP_t, double2>) {
            data_type = CUDA_C_64F;
            compute_type = CUSTATEVEC_COMPUTE_64F;
        } else {
            data_type = CUDA_C_32F;
            compute_type = CUSTATEVEC_COMPUTE_32F;
        }

        // check the size of external workspace
        PL_CUSTATEVEC_IS_SUCCESS(custatevecComputeExpectationGetWorkspaceSize(
            /* custatevecHandle_t */ handle,
            /* cudaDataType_t */ data_type,
            /* const uint32_t */ nIndexBits,
            /* const void* */ matrix,
            /* cudaDataType_t */ data_type,
            /* custatevecMatrixLayout_t */ CUSTATEVEC_MATRIX_LAYOUT_ROW,
            /* const uint32_t */ tgtsInt.size(),
            /* custatevecComputeType_t */ compute_type,
            /* size_t* */ &extraWorkspaceSizeInBytes));

        if (extraWorkspaceSizeInBytes > 0) {
            PL_CUDA_IS_SUCCESS(
                cudaMalloc(&extraWorkspace, extraWorkspaceSizeInBytes));
        }

        CFP_t expect;

        // compute expectation
        PL_CUSTATEVEC_IS_SUCCESS(custatevecComputeExpectation(
            /* custatevecHandle_t */ handle,
            /* void* */ BaseType::getData(),
            /* cudaDataType_t */ data_type,
            /* const uint32_t */ nIndexBits,
            /* void* */ &expect,
            /* cudaDataType_t */ data_type,
            /* double* */ nullptr,
            /* const void* */ matrix,
            /* cudaDataType_t */ data_type,
            /* custatevecMatrixLayout_t */ CUSTATEVEC_MATRIX_LAYOUT_ROW,
            /* const int32_t* */ tgtsInt.data(),
            /* const uint32_t */ tgtsInt.size(),
            /* custatevecComputeType_t */ compute_type,
            /* void* */ extraWorkspace,
            /* size_t */ extraWorkspaceSizeInBytes));

        if (extraWorkspaceSizeInBytes)
            PL_CUDA_IS_SUCCESS(cudaFree(extraWorkspace));
        return expect;
    }
};

}; // namespace Pennylane<|MERGE_RESOLUTION|>--- conflicted
+++ resolved
@@ -63,143 +63,11 @@
     StateVectorCudaManaged(size_t num_qubits)
         : StateVectorCudaBase<Precision, StateVectorCudaManaged<Precision>>(
               num_qubits),
-<<<<<<< HEAD
           gate_cache_(true) {
         PL_CUSTATEVEC_IS_SUCCESS(custatevecCreate(
             /* custatevecHandle_t* */ &handle));
     };
-=======
-          gate_cache_(true),
-          par_gates_{
-              {"RX",
-               [&](auto &&wires, auto &&adjoint, auto &&params) {
-                   applyRX(std::forward<decltype(wires)>(wires),
-                           std::forward<decltype(adjoint)>(adjoint),
-                           std::forward<decltype(params[0])>(params[0]));
-               }},
-              {"RY",
-               [&](auto &&wires, auto &&adjoint, auto &&params) {
-                   applyRY(std::forward<decltype(wires)>(wires),
-                           std::forward<decltype(adjoint)>(adjoint),
-                           std::forward<decltype(params[0])>(params[0]));
-               }},
-              {"RZ",
-               [&](auto &&wires, auto &&adjoint, auto &&params) {
-                   applyRZ(std::forward<decltype(wires)>(wires),
-                           std::forward<decltype(adjoint)>(adjoint),
-                           std::forward<decltype(params[0])>(params[0]));
-               }},
-              {"PhaseShift",
-               [&](auto &&wires, auto &&adjoint, auto &&params) {
-                   applyPhaseShift(
-                       std::forward<decltype(wires)>(wires),
-                       std::forward<decltype(adjoint)>(adjoint),
-                       std::forward<decltype(params[0])>(params[0]));
-               }},
-              {"CRX",
-               [&](auto &&wires, auto &&adjoint, auto &&params) {
-                   applyCRX(std::forward<decltype(wires)>(wires),
-                            std::forward<decltype(adjoint)>(adjoint),
-                            std::forward<decltype(params[0])>(params[0]));
-               }},
-              {"CRY",
-               [&](auto &&wires, auto &&adjoint, auto &&params) {
-                   applyCRY(std::forward<decltype(wires)>(wires),
-                            std::forward<decltype(adjoint)>(adjoint),
-                            std::forward<decltype(params[0])>(params[0]));
-               }},
-              {"CRZ",
-               [&](auto &&wires, auto &&adjoint, auto &&params) {
-                   applyCRZ(std::forward<decltype(wires)>(wires),
-                            std::forward<decltype(adjoint)>(adjoint),
-                            std::forward<decltype(params[0])>(params[0]));
-               }},
-              {"ControlledPhaseShift",
-               [&](auto &&wires, auto &&adjoint, auto &&params) {
-                   applyControlledPhaseShift(
-                       std::forward<decltype(wires)>(wires),
-                       std::forward<decltype(adjoint)>(adjoint),
-                       std::forward<decltype(params[0])>(params[0]));
-               }},
-              {"Rot",
-               [&](auto &&wires, auto &&adjoint, auto &&params) {
-                   applyRot(std::forward<decltype(wires)>(wires),
-                            std::forward<decltype(adjoint)>(adjoint),
-                            std::forward<decltype(params)>(params));
-               }},
-              {"CRot",
-               [&](auto &&wires, auto &&adjoint, auto &&params) {
-                   applyCRot(std::forward<decltype(wires)>(wires),
-                             std::forward<decltype(adjoint)>(adjoint),
-                             std::forward<decltype(params)>(params));
-               }},
-              {"IsingXX",
-               [&](auto &&wires, auto &&adjoint, auto &&params) {
-                   applyIsingXX(std::forward<decltype(wires)>(wires),
-                                std::forward<decltype(adjoint)>(adjoint),
-                                std::forward<decltype(params[0])>(params[0]));
-               }},
-              {"IsingYY",
-               [&](auto &&wires, auto &&adjoint, auto &&params) {
-                   applyIsingYY(std::forward<decltype(wires)>(wires),
-                                std::forward<decltype(adjoint)>(adjoint),
-                                std::forward<decltype(params[0])>(params[0]));
-               }},
-              {"IsingZZ",
-               [&](auto &&wires, auto &&adjoint, auto &&params) {
-                   applyIsingZZ(std::forward<decltype(wires)>(wires),
-                                std::forward<decltype(adjoint)>(adjoint),
-                                std::forward<decltype(params[0])>(params[0]));
-               }},
-              {"SingleExcitation",
-               [&](auto &&wires, auto &&adjoint, auto &&params) {
-                   applySingleExcitation(
-                       std::forward<decltype(wires)>(wires),
-                       std::forward<decltype(adjoint)>(adjoint),
-                       std::forward<decltype(params[0])>(params[0]));
-               }},
-              {"SingleExcitationMinus",
-               [&](auto &&wires, auto &&adjoint, auto &&params) {
-                   applySingleExcitationMinus(
-                       std::forward<decltype(wires)>(wires),
-                       std::forward<decltype(adjoint)>(adjoint),
-                       std::forward<decltype(params[0])>(params[0]));
-               }},
-              {"SingleExcitationPlus",
-               [&](auto &&wires, auto &&adjoint, auto &&params) {
-                   applySingleExcitationPlus(
-                       std::forward<decltype(wires)>(wires),
-                       std::forward<decltype(adjoint)>(adjoint),
-                       std::forward<decltype(params[0])>(params[0]));
-               }},
-              {"DoubleExcitation",
-               [&](auto &&wires, auto &&adjoint, auto &&params) {
-                   applyDoubleExcitation(
-                       std::forward<decltype(wires)>(wires),
-                       std::forward<decltype(adjoint)>(adjoint),
-                       std::forward<decltype(params[0])>(params[0]));
-               }},
-              {"DoubleExcitationMinus",
-               [&](auto &&wires, auto &&adjoint, auto &&params) {
-                   applyDoubleExcitationMinus(
-                       std::forward<decltype(wires)>(wires),
-                       std::forward<decltype(adjoint)>(adjoint),
-                       std::forward<decltype(params[0])>(params[0]));
-               }},
-              {"DoubleExcitationPlus",
-               [&](auto &&wires, auto &&adjoint, auto &&params) {
-                   applyDoubleExcitationPlus(
-                       std::forward<decltype(wires)>(wires),
-                       std::forward<decltype(adjoint)>(adjoint),
-                       std::forward<decltype(params[0])>(params[0]));
-               }},
-              {"MultiRZ",
-               [&](auto &&wires, auto &&adjoint, auto &&params) {
-                   applyMultiRZ(std::forward<decltype(wires)>(wires),
-                                std::forward<decltype(adjoint)>(adjoint),
-                                std::forward<decltype(params[0])>(params[0]));
-               }}}
->>>>>>> 95bed39f
+
 
     StateVectorCudaManaged(size_t num_qubits, const DevTag<int> &dev_tag,
                            bool alloc = true)
@@ -968,7 +836,6 @@
 
   private:
     GateCache<Precision> gate_cache_;
-<<<<<<< HEAD
     const std::unordered_map<std::string, size_t> gate_wires_{
         // Add mapping from function name to required wires.
         {"Identity", 1},
@@ -995,8 +862,6 @@
         {"CSWAP", 3},
         {"Toffoli", 3}};
 
-=======
->>>>>>> 95bed39f
     using ParFunc = std::function<void(const std::vector<size_t> &, bool,
                                        const std::vector<Precision> &)>;
     using FMap = std::unordered_map<std::string, ParFunc>;
