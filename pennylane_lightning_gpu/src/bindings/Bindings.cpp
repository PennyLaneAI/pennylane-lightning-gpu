// Copyright 2018-2022 Xanadu Quantum Technologies Inc.

// Licensed under the Apache License, Version 2.0 (the "License");
// you may not use this file except in compliance with the License.
// You may obtain a copy of the License at

//     http://www.apache.org/licenses/LICENSE-2.0

// Unless required by applicable law or agreed to in writing, software
// distributed under the License is distributed on an "AS IS" BASIS,
// WITHOUT WARRANTIES OR CONDITIONS OF ANY KIND, either express or implied.
// See the License for the specific language governing permissions and
// limitations under the License.

#include <set>
#include <tuple>
#include <variant>
#include <vector>

#include "cuda.h"

#include "AdjointDiff.hpp"
#include "AdjointDiffGPU.hpp"
#include "JacobianTape.hpp"

#include "DevTag.hpp"
#include "DevicePool.hpp"
#include "Error.hpp"
#include "StateVectorCudaManaged.hpp"
#include "StateVectorManagedCPU.hpp"
#include "StateVectorRawCPU.hpp"
#include "cuGateCache.hpp"
#include "cuda_helpers.hpp"

#include "pybind11/complex.h"
#include "pybind11/numpy.h"
#include "pybind11/pybind11.h"
#include "pybind11/stl.h"

/// @cond DEV
namespace {
using namespace Pennylane;
using namespace Pennylane::CUDA;
using namespace Pennylane::Algorithms;
using namespace Pennylane::CUDA::Util;
using std::complex;
using std::set;
using std::string;
using std::vector;

namespace py = pybind11;

/**
 * @brief Templated class to build all required precisions for Python module.
 *
 * @tparam PrecisionT Precision of the statevector data.
 * @tparam ParamT Precision of the parameter data.
 * @param m Pybind11 module.
 */
template <class PrecisionT, class ParamT>
void StateVectorCudaManaged_class_bindings(py::module &m) {
    using np_arr_r =
        py::array_t<ParamT, py::array::c_style | py::array::forcecast>;
    using np_arr_c = py::array_t<std::complex<ParamT>,
                                 py::array::c_style | py::array::forcecast>;

    // Enable module name to be based on size of complex datatype
    const std::string bitsize =
        std::to_string(sizeof(std::complex<PrecisionT>) * 8);
    std::string class_name = "LightningGPU_C" + bitsize;

    py::class_<StateVectorCudaManaged<PrecisionT>>(m, class_name.c_str())
        .def(py::init<std::size_t>())              // qubits, device
        .def(py::init<std::size_t, DevTag<int>>()) // qubits, dev-tag
        .def(
            py::init<const StateVectorCudaManaged<PrecisionT> &>()) // copy ctor
        .def(py::init([](const np_arr_c &arr) {
            py::buffer_info numpyArrayInfo = arr.request();
            const auto *data_ptr =
                static_cast<const std::complex<PrecisionT> *>(
                    numpyArrayInfo.ptr);
            return new StateVectorCudaManaged<PrecisionT>(
                data_ptr, static_cast<std::size_t>(arr.size()));
        }))
        .def(
            "Identity",
            [](StateVectorCudaManaged<PrecisionT> &sv,
               const std::vector<std::size_t> &wires, bool adjoint,
               [[maybe_unused]] const std::vector<ParamT> &params) {
                return sv.applyIdentity(wires, adjoint);
            },
            "Apply the Identity gate.")

        .def(
            "PauliX",
            [](StateVectorCudaManaged<PrecisionT> &sv,
               const std::vector<std::size_t> &wires, bool adjoint,
               [[maybe_unused]] const std::vector<ParamT> &params) {
                return sv.applyPauliX(wires, adjoint);
            },
            "Apply the PauliX gate.")

        .def(
            "PauliY",
            [](StateVectorCudaManaged<PrecisionT> &sv,
               const std::vector<std::size_t> &wires, bool adjoint,
               [[maybe_unused]] const std::vector<ParamT> &params) {
                return sv.applyPauliY(wires, adjoint);
            },
            "Apply the PauliY gate.")

        .def(
            "PauliZ",
            [](StateVectorCudaManaged<PrecisionT> &sv,
               const std::vector<std::size_t> &wires, bool adjoint,
               [[maybe_unused]] const std::vector<ParamT> &params) {
                return sv.applyPauliZ(wires, adjoint);
            },
            "Apply the PauliZ gate.")

        .def(
            "Hadamard",
            [](StateVectorCudaManaged<PrecisionT> &sv,
               const std::vector<std::size_t> &wires, bool adjoint,
               [[maybe_unused]] const std::vector<ParamT> &params) {
                return sv.applyHadamard(wires, adjoint);
            },
            "Apply the Hadamard gate.")

        .def(
            "S",
            [](StateVectorCudaManaged<PrecisionT> &sv,
               const std::vector<std::size_t> &wires, bool adjoint,
               [[maybe_unused]] const std::vector<ParamT> &params) {
                return sv.applyS(wires, adjoint);
            },
            "Apply the S gate.")

        .def(
            "T",
            [](StateVectorCudaManaged<PrecisionT> &sv,
               const std::vector<std::size_t> &wires, bool adjoint,
               [[maybe_unused]] const std::vector<ParamT> &params) {
                return sv.applyT(wires, adjoint);
            },
            "Apply the T gate.")

        .def(
            "CNOT",
            [](StateVectorCudaManaged<PrecisionT> &sv,
               const std::vector<std::size_t> &wires, bool adjoint,
               [[maybe_unused]] const std::vector<ParamT> &params) {
                return sv.applyCNOT(wires, adjoint);
            },
            "Apply the CNOT gate.")

        .def(
            "SWAP",
            [](StateVectorCudaManaged<PrecisionT> &sv,
               const std::vector<std::size_t> &wires, bool adjoint,
               [[maybe_unused]] const std::vector<ParamT> &params) {
                return sv.applySWAP(wires, adjoint);
            },
            "Apply the SWAP gate.")

        .def(
            "CSWAP",
            [](StateVectorCudaManaged<PrecisionT> &sv,
               const std::vector<std::size_t> &wires, bool adjoint,
               [[maybe_unused]] const std::vector<ParamT> &params) {
                return sv.applyCSWAP(wires, adjoint);
            },
            "Apply the CSWAP gate.")

        .def(
            "Toffoli",
            [](StateVectorCudaManaged<PrecisionT> &sv,
               const std::vector<std::size_t> &wires, bool adjoint,
               [[maybe_unused]] const std::vector<ParamT> &params) {
                return sv.applyToffoli(wires, adjoint);
            },
            "Apply the Toffoli gate.")

        .def(
            "CZ",
            [](StateVectorCudaManaged<PrecisionT> &sv,
               const std::vector<std::size_t> &wires, bool adjoint,
               [[maybe_unused]] const std::vector<ParamT> &params) {
                return sv.applyCZ(wires, adjoint);
            },
            "Apply the CZ gate.")

        .def(
            "PhaseShift",
            [](StateVectorCudaManaged<PrecisionT> &sv,
               const std::vector<std::size_t> &wires, bool adjoint,
               const std::vector<ParamT> &params) {
                return sv.applyPhaseShift(wires, adjoint, params.front());
            },
            "Apply the PhaseShift gate.")

        .def("apply",
             py::overload_cast<
                 const vector<string> &, const vector<vector<std::size_t>> &,
                 const vector<bool> &, const vector<vector<PrecisionT>> &>(
                 &StateVectorCudaManaged<PrecisionT>::applyOperation))

        .def("apply", py::overload_cast<const vector<string> &,
                                        const vector<vector<std::size_t>> &,
                                        const vector<bool> &>(
                          &StateVectorCudaManaged<PrecisionT>::applyOperation))

        .def("apply",
             py::overload_cast<const std::string &, const vector<size_t> &,
                               bool, const vector<PrecisionT> &,
                               const std::vector<std::complex<PrecisionT>> &>(
                 &StateVectorCudaManaged<PrecisionT>::applyOperation_std))

        .def(
            "ControlledPhaseShift",
            [](StateVectorCudaManaged<PrecisionT> &sv,
               const std::vector<std::size_t> &wires, bool adjoint,
               const std::vector<ParamT> &params) {
                return sv.applyControlledPhaseShift(wires, adjoint,
                                                    params.front());
            },
            "Apply the ControlledPhaseShift gate.")

        .def(
            "RX",
            [](StateVectorCudaManaged<PrecisionT> &sv,
               const std::vector<std::size_t> &wires, bool adjoint,
               const std::vector<ParamT> &params) {
                return sv.applyRX(wires, adjoint, params.front());
            },
            "Apply the RX gate.")

        .def(
            "RY",
            [](StateVectorCudaManaged<PrecisionT> &sv,
               const std::vector<std::size_t> &wires, bool adjoint,
               const std::vector<ParamT> &params) {
                return sv.applyRY(wires, adjoint, params.front());
            },
            "Apply the RY gate.")

        .def(
            "RZ",
            [](StateVectorCudaManaged<PrecisionT> &sv,
               const std::vector<std::size_t> &wires, bool adjoint,
               const std::vector<ParamT> &params) {
                return sv.applyRZ(wires, adjoint, params.front());
            },
            "Apply the RZ gate.")

        .def(
            "Rot",
            [](StateVectorCudaManaged<PrecisionT> &sv,
               const std::vector<std::size_t> &wires, bool adjoint,
               const std::vector<ParamT> &params) {
                return sv.applyRot(wires, adjoint, params);
            },
            "Apply the Rot gate.")

        .def(
            "CRX",
            [](StateVectorCudaManaged<PrecisionT> &sv,
               const std::vector<std::size_t> &wires, bool adjoint,
               const std::vector<ParamT> &params) {
                return sv.applyCRX(wires, adjoint, params.front());
            },
            "Apply the CRX gate.")

        .def(
            "CRY",
            [](StateVectorCudaManaged<PrecisionT> &sv,
               const std::vector<std::size_t> &wires, bool adjoint,
               const std::vector<ParamT> &params) {
                return sv.applyCRY(wires, adjoint, params.front());
            },
            "Apply the CRY gate.")

        .def(
            "CRZ",
            [](StateVectorCudaManaged<PrecisionT> &sv,
               const std::vector<std::size_t> &wires, bool adjoint,
               const std::vector<ParamT> &params) {
                return sv.applyCRZ(wires, adjoint, params.front());
            },
            "Apply the CRZ gate.")

        .def(
            "CRot",
            [](StateVectorCudaManaged<PrecisionT> &sv,
               const std::vector<std::size_t> &wires, bool adjoint,
               const std::vector<ParamT> &params) {
                return sv.applyCRot(wires, adjoint, params);
            },
            "Apply the CRot gate.")
        .def(
            "IsingXX",
            [](StateVectorCudaManaged<PrecisionT> &sv,
               const std::vector<std::size_t> &wires, bool adjoint,
               const std::vector<ParamT> &params) {
                return sv.applyIsingXX(wires, adjoint, params.front());
            },
            "Apply the IsingXX gate.")
        .def(
            "IsingYY",
            [](StateVectorCudaManaged<PrecisionT> &sv,
               const std::vector<std::size_t> &wires, bool adjoint,
               const std::vector<ParamT> &params) {
                return sv.applyIsingYY(wires, adjoint, params.front());
            },
            "Apply the IsingYY gate.")
        .def(
            "IsingZZ",
            [](StateVectorCudaManaged<PrecisionT> &sv,
               const std::vector<std::size_t> &wires, bool adjoint,
               const std::vector<ParamT> &params) {
                return sv.applyIsingZZ(wires, adjoint, params.front());
            },
            "Apply the IsingZZ gate.")
        .def(
            "SingleExcitation",
            [](StateVectorCudaManaged<PrecisionT> &sv,
               const std::vector<std::size_t> &wires, bool adjoint,
               const std::vector<ParamT> &params) {
                return sv.applySingleExcitation(wires, adjoint, params.front());
            },
            "Apply the SingleExcitation gate.")
        .def(
            "SingleExcitationMinus",
            [](StateVectorCudaManaged<PrecisionT> &sv,
               const std::vector<std::size_t> &wires, bool adjoint,
               const std::vector<ParamT> &params) {
                return sv.applySingleExcitationMinus(wires, adjoint,
                                                     params.front());
            },
            "Apply the SingleExcitationMinus gate.")
        .def(
            "SingleExcitationPlus",
            [](StateVectorCudaManaged<PrecisionT> &sv,
               const std::vector<std::size_t> &wires, bool adjoint,
               const std::vector<ParamT> &params) {
                return sv.applySingleExcitationPlus(wires, adjoint,
                                                    params.front());
            },
            "Apply the SingleExcitationPlus gate.")
        .def(
            "DoubleExcitation",
            [](StateVectorCudaManaged<PrecisionT> &sv,
               const std::vector<std::size_t> &wires, bool adjoint,
               const std::vector<ParamT> &params) {
                return sv.applyDoubleExcitation(wires, adjoint, params.front());
            },
            "Apply the DoubleExcitation gate.")
        .def(
            "DoubleExcitationMinus",
            [](StateVectorCudaManaged<PrecisionT> &sv,
               const std::vector<std::size_t> &wires, bool adjoint,
               const std::vector<ParamT> &params) {
                return sv.applyDoubleExcitationMinus(wires, adjoint,
                                                     params.front());
            },
            "Apply the DoubleExcitationMinus gate.")
        .def(
            "DoubleExcitationPlus",
            [](StateVectorCudaManaged<PrecisionT> &sv,
               const std::vector<std::size_t> &wires, bool adjoint,
               const std::vector<ParamT> &params) {
                return sv.applyDoubleExcitationPlus(wires, adjoint,
                                                    params.front());
            },
            "Apply the DoubleExcitationPlus gate.")
        .def(
            "MultiRZ",
            [](StateVectorCudaManaged<PrecisionT> &sv,
               const std::vector<std::size_t> &wires, bool adjoint,
               const std::vector<ParamT> &params) {
                return sv.applyMultiRZ(wires, adjoint, params.front());
            },
            "Apply the MultiRZ gate.")
        .def(
            "ExpectationValue",
            [](StateVectorCudaManaged<PrecisionT> &sv,
               const std::string &obsName,
               const std::vector<std::size_t> &wires,
               [[maybe_unused]] const std::vector<ParamT> &params,
               [[maybe_unused]] const np_arr_c &gate_matrix) {
                const auto m_buffer = gate_matrix.request();
                std::vector<std::complex<ParamT>> conv_matrix;
                if (m_buffer.size) {
                    const auto m_ptr =
                        static_cast<const std::complex<ParamT> *>(m_buffer.ptr);
                    conv_matrix = std::vector<std::complex<ParamT>>{
                        m_ptr, m_ptr + m_buffer.size};
                }
                // Return the real component only
                return sv.expval(obsName, wires, params, conv_matrix).x;
            },
            "Calculate the expectation value of the given observable.")
        .def(
            "ExpectationValue",
            [](StateVectorCudaManaged<PrecisionT> &sv,
               const std::vector<std::string> &obsName,
               const std::vector<std::size_t> &wires,
               [[maybe_unused]] const std::vector<std::vector<ParamT>> &params,
               [[maybe_unused]] const np_arr_c &gate_matrix) {
                // internally cache by concatenation of obs names, indicated by
                // prefixed # for string
                std::string obs_concat{"#"};
                for (const auto &sub : obsName) {
                    obs_concat += sub;
                }
                const auto m_buffer = gate_matrix.request();
                std::vector<std::complex<ParamT>> conv_matrix;
                if (m_buffer.size) {
                    const auto m_ptr =
                        static_cast<const std::complex<ParamT> *>(m_buffer.ptr);
                    conv_matrix = std::vector<std::complex<ParamT>>{
                        m_ptr, m_ptr + m_buffer.size};
                }
                // Return the real component only & ignore params
                return sv
                    .expval(obs_concat, wires, std::vector<ParamT>{},
                            conv_matrix)
                    .x;
            },
            "Calculate the expectation value of the given observable.")
        .def(
            "Probability",
            [](StateVectorCudaManaged<PrecisionT> &sv,
               const std::vector<std::size_t> &wires) {
                return py::array_t<ParamT>(py::cast(sv.probability(wires)));
            },
            "Calculate the probabilities for given wires. Results returned in "
            "Col-major order.")
        .def("GenerateSamples",
             [](StateVectorCudaManaged<PrecisionT> &sv, size_t num_wires,
                size_t num_shots) {
                 auto &&result = sv.generate_samples(num_shots);
                 const size_t ndim = 2;
                 const std::vector<size_t> shape{num_shots, num_wires};
                 constexpr auto sz = sizeof(size_t);
                 const std::vector<size_t> strides{sz * num_wires, sz};
                 // return 2-D NumPy array
                 return py::array(py::buffer_info(
                     result.data(), /* data as contiguous array  */
                     sz,            /* size of one scalar        */
                     py::format_descriptor<size_t>::format(), /* data type */
                     ndim,   /* number of dimensions      */
                     shape,  /* shape of the matrix       */
                     strides /* strides for each axis     */
                     ));
             })
        .def("DeviceToDevice", &StateVectorCudaManaged<PrecisionT>::updateData,
             "Synchronize data from another GPU device to current device.")
        .def("DeviceToHost",
             py::overload_cast<StateVectorManagedCPU<PrecisionT> &, bool>(
                 &StateVectorCudaManaged<PrecisionT>::CopyGpuDataToHost,
                 py::const_),
             "Synchronize data from the GPU device to host.")
        .def("DeviceToHost",
             py::overload_cast<std::complex<PrecisionT> *, size_t, bool>(
                 &StateVectorCudaManaged<PrecisionT>::CopyGpuDataToHost,
                 py::const_),
             "Synchronize data from the GPU device to host.")
        .def(
            "DeviceToHost",
            [](const StateVectorCudaManaged<PrecisionT> &gpu_sv,
               np_arr_c &cpu_sv, bool) {
                py::buffer_info numpyArrayInfo = cpu_sv.request();
                auto *data_ptr =
                    static_cast<complex<PrecisionT> *>(numpyArrayInfo.ptr);
                if (cpu_sv.size()) {
                    gpu_sv.CopyGpuDataToHost(data_ptr, cpu_sv.size());
                }
            },
            "Synchronize data from the GPU device to host.")
        .def("HostToDevice",
             py::overload_cast<const std::complex<PrecisionT> *, size_t, bool>(
                 &StateVectorCudaManaged<PrecisionT>::CopyHostDataToGpu),
             "Synchronize data from the host device to GPU.")
        .def("HostToDevice",
             py::overload_cast<const std::vector<std::complex<PrecisionT>> &,
                               bool>(
                 &StateVectorCudaManaged<PrecisionT>::CopyHostDataToGpu),
             "Synchronize data from the host device to GPU.")
        .def(
            "HostToDevice",
            [](StateVectorCudaManaged<PrecisionT> &gpu_sv,
               const np_arr_c &cpu_sv, bool async) {
                const py::buffer_info numpyArrayInfo = cpu_sv.request();
                const auto *data_ptr =
                    static_cast<complex<PrecisionT> *>(numpyArrayInfo.ptr);
                const auto length =
                    static_cast<size_t>(numpyArrayInfo.shape[0]);
                if (length) {
                    gpu_sv.CopyHostDataToGpu(data_ptr, length, async);
                }
            },
            "Synchronize data from the host device to GPU.")
        .def("GetNumGPUs", &getGPUCount, "Get the number of available GPUs.")
        .def("getCurrentGPU", &getGPUIdx,
             "Get the GPU index for the statevector data.")
        .def("numQubits", &StateVectorCudaManaged<PrecisionT>::getNumQubits)
        .def("dataLength", &StateVectorCudaManaged<PrecisionT>::getLength)
        .def("resetGPU", &StateVectorCudaManaged<PrecisionT>::initSV);

    //***********************************************************************//
    //                              Observable
    //***********************************************************************//

    class_name = "ObsStructGPU_C" + bitsize;
    using obs_data_var = std::variant<std::monostate, np_arr_r, np_arr_c>;
    py::class_<ObsDatum<PrecisionT>>(m, class_name.c_str(), py::module_local())
        .def(py::init([](const std::vector<std::string> &names,
                         const std::vector<obs_data_var> &params,
                         const std::vector<std::vector<size_t>> &wires) {
            std::vector<typename ObsDatum<PrecisionT>::param_var_t> conv_params(
                params.size());
            for (size_t p_idx = 0; p_idx < params.size(); p_idx++) {
                std::visit(
                    [&](const auto &param) {
                        using p_t = std::decay_t<decltype(param)>;
                        if constexpr (std::is_same_v<p_t, np_arr_c>) {
                            auto buffer = param.request();
                            auto ptr =
                                static_cast<std::complex<ParamT> *>(buffer.ptr);
                            if (buffer.size) {
                                conv_params[p_idx] =
                                    std::vector<std::complex<ParamT>>{
                                        ptr, ptr + buffer.size};
                            }
                        } else if constexpr (std::is_same_v<p_t, np_arr_r>) {
                            auto buffer = param.request();

                            auto *ptr = static_cast<ParamT *>(buffer.ptr);
                            if (buffer.size) {
                                conv_params[p_idx] =
                                    std::vector<ParamT>{ptr, ptr + buffer.size};
                            }
                        } else {
                            PL_ABORT(
                                "Parameter datatype not current supported");
                        }
                    },
                    params[p_idx]);
            }
            return ObsDatum<PrecisionT>(names, conv_params, wires);
        }))
        .def("__repr__",
             [](const ObsDatum<PrecisionT> &obs) {
                 using namespace Pennylane::Util;
                 std::ostringstream obs_stream;
                 std::string obs_name = obs.getObsName()[0];
                 for (size_t o = 1; o < obs.getObsName().size(); o++) {
                     if (o < obs.getObsName().size()) {
                         obs_name += " @ ";
                     }
                     obs_name += obs.getObsName()[o];
                 }
                 obs_stream << "'wires' : " << obs.getObsWires();
                 return "Observable: { 'name' : " + obs_name + ", " +
                        obs_stream.str() + " }";
             })
        .def("get_name",
             [](const ObsDatum<PrecisionT> &obs) { return obs.getObsName(); })
        .def("get_wires",
             [](const ObsDatum<PrecisionT> &obs) { return obs.getObsWires(); })
        .def("get_params", [](const ObsDatum<PrecisionT> &obs) {
            py::list params;
            for (size_t i = 0; i < obs.getObsParams().size(); i++) {
                std::visit(
                    [&](const auto &param) {
                        using p_t = std::decay_t<decltype(param)>;
                        if constexpr (std::is_same_v<
                                          p_t,
                                          std::vector<std::complex<ParamT>>>) {
                            params.append(py::array_t<std::complex<ParamT>>(
                                py::cast(param)));
                        } else if constexpr (std::is_same_v<
                                                 p_t, std::vector<ParamT>>) {
                            params.append(py::array_t<ParamT>(py::cast(param)));
                        } else if constexpr (std::is_same_v<p_t,
                                                            std::monostate>) {
                            params.append(py::list{});
                        } else {
                            throw("Unsupported data type");
                        }
                    },
                    obs.getObsParams()[i]);
            }
            return params;
        });

    //***********************************************************************//
    //                              Operations
    //***********************************************************************//
    class_name = "OpsStructGPU_C" + bitsize;
    py::class_<OpsData<PrecisionT>>(m, class_name.c_str(), py::module_local())
        .def(py::init<
             const std::vector<std::string> &,
             const std::vector<std::vector<ParamT>> &,
             const std::vector<std::vector<size_t>> &,
             const std::vector<bool> &,
             const std::vector<std::vector<std::complex<PrecisionT>>> &>())
        .def("__repr__", [](const OpsData<PrecisionT> &ops) {
            using namespace Pennylane::Util;
            std::ostringstream ops_stream;
            for (size_t op = 0; op < ops.getSize(); op++) {
                ops_stream << "{'name': " << ops.getOpsName()[op];
                ops_stream << ", 'params': " << ops.getOpsParams()[op];
                ops_stream << ", 'inv': " << ops.getOpsInverses()[op];
                ops_stream << "}";
                if (op < ops.getSize() - 1) {
                    ops_stream << ",";
                }
            }
            return "Operations: [" + ops_stream.str() + "]";
        });

    //***********************************************************************//
    //                              Adj Jac
    //***********************************************************************//

    class_name = "AdjointJacobianGPU_C" + bitsize;
    py::class_<AdjointJacobianGPU<PrecisionT>>(m, class_name.c_str(),
                                               py::module_local())
        .def(py::init<>())
        .def("create_ops_list",
             [](AdjointJacobianGPU<PrecisionT> &adj,
                const std::vector<std::string> &ops_name,
                const std::vector<np_arr_r> &ops_params,
                const std::vector<std::vector<size_t>> &ops_wires,
                const std::vector<bool> &ops_inverses,
                const std::vector<np_arr_c> &ops_matrices) {
                 std::vector<std::vector<PrecisionT>> conv_params(
                     ops_params.size());
                 std::vector<std::vector<std::complex<PrecisionT>>>
                     conv_matrices(ops_matrices.size());
                 static_cast<void>(adj);
                 for (size_t op = 0; op < ops_name.size(); op++) {
                     const auto p_buffer = ops_params[op].request();
                     const auto m_buffer = ops_matrices[op].request();
                     if (p_buffer.size) {
                         const auto *const p_ptr =
                             static_cast<const ParamT *>(p_buffer.ptr);
                         conv_params[op] =
                             std::vector<ParamT>{p_ptr, p_ptr + p_buffer.size};
                     }

                     if (m_buffer.size) {
                         const auto m_ptr =
                             static_cast<const std::complex<ParamT> *>(
                                 m_buffer.ptr);
                         conv_matrices[op] = std::vector<std::complex<ParamT>>{
                             m_ptr, m_ptr + m_buffer.size};
                     }
                 }

                 return OpsData<PrecisionT>{ops_name, conv_params, ops_wires,
                                            ops_inverses, conv_matrices};
             })
        .def("adjoint_jacobian",
             &AdjointJacobianGPU<PrecisionT>::adjointJacobian)
        .def("adjoint_jacobian",
             [](AdjointJacobianGPU<PrecisionT> &adj,
                const StateVectorCudaManaged<PrecisionT> &sv,
                const std::vector<Pennylane::Algorithms::ObsDatum<PrecisionT>>
                    &observables,
                const Pennylane::Algorithms::OpsData<PrecisionT> &operations,
                const std::vector<size_t> &trainableParams) {
<<<<<<< HEAD
=======
                 std::vector<std::vector<PrecisionT>> jac(
                     observables.size(),
                     std::vector<PrecisionT>(trainableParams.size(), 0));

                 adj.adjointJacobian(sv.getData(), sv.getLength(), jac,
                                     observables, operations, trainableParams,
                                     false, sv.getDataBuffer().getDevTag());
                 return py::array_t<ParamT>(py::cast(jac));
             })
        .def("adjoint_jacobian_batched",
             [](AdjointJacobianGPU<PrecisionT> &adj,
                const StateVectorCudaManaged<PrecisionT> &sv,
                const std::vector<Pennylane::Algorithms::ObsDatum<PrecisionT>>
                    &observables,
                const Pennylane::Algorithms::OpsData<PrecisionT> &operations,
                const std::vector<size_t> &trainableParams, size_t num_params) {
>>>>>>> b4cb5c3c
                 std::vector<std::vector<PrecisionT>> jac(
                     observables.size(),
                     std::vector<PrecisionT>(trainableParams.size(), 0));

                 adj.batchAdjointJacobian(sv.getData(), sv.getLength(), jac,
                                          observables, operations,
                                          trainableParams, false);
                 return py::array_t<ParamT>(py::cast(jac));
             });
}

/**
 * @brief Add C++ classes, methods and functions to Python module.
 */
PYBIND11_MODULE(lightning_gpu_qubit_ops, // NOLINT: No control over
                                         // Pybind internals
                m) {
    // Suppress doxygen autogenerated signatures

    py::options options;
    options.disable_function_signatures();
    py::register_exception<LightningException>(m, "PLException");

    m.def("device_reset", &deviceReset, "Reset all GPU devices and contexts.");
    m.def("allToAllAccess", []() {
        for (int i = 0; i < static_cast<int>(getGPUCount()); i++) {
            cudaDeviceEnablePeerAccess(i, 0);
        }
    });
    m.def("is_gpu_supported", &isCuQuantumSupported,
          py::arg("device_number") = 0,
          "Checks if the given GPU device meets the minimum architecture "
          "support for the PennyLane-Lightning-GPU device.");
    m.def("get_gpu_arch", &getGPUArch, py::arg("device_number") = 0,
          "Returns the given GPU major and minor GPU support.");
    py::class_<DevicePool<int>>(m, "DevPool")
        .def(py::init<>())
        .def("getActiveDevices", &DevicePool<int>::getActiveDevices)
        .def("isActive", &DevicePool<int>::isActive)
        .def("isInactive", &DevicePool<int>::isInactive)
        .def("acquireDevice", &DevicePool<int>::acquireDevice)
        .def("releaseDevice", &DevicePool<int>::releaseDevice)
        .def_static("getTotalDevices", &DevicePool<int>::getTotalDevices)
        .def_static("getDeviceUIDs", &DevicePool<int>::getDeviceUIDs)
        .def_static("setDeviceID", &DevicePool<int>::setDeviceIdx);

    py::class_<DevTag<int>>(m, "DevTag")
        .def(py::init<>())
        .def(py::init<int>())
        .def(py::init([](int device_id, void *stream_id) {
            // Note, streams must be handled externally for now.
            // Binding support provided through void* conversion to cudaStream_t
            return new DevTag<int>(device_id,
                                   static_cast<cudaStream_t>(stream_id));
        }))
        .def(py::init<const DevTag<int> &>())
        .def("getDeviceID", &DevTag<int>::getDeviceID)
        .def("getStreamID",
             [](DevTag<int> &dev_tag) {
                 // default stream points to nullptr, so just return void* as
                 // type
                 return static_cast<void *>(dev_tag.getStreamID());
             })
        .def("refresh", &DevTag<int>::refresh);

    StateVectorCudaManaged_class_bindings<float, float>(m);
    StateVectorCudaManaged_class_bindings<double, double>(m);
}

} // namespace
  /// @endcond<|MERGE_RESOLUTION|>--- conflicted
+++ resolved
@@ -672,8 +672,6 @@
                     &observables,
                 const Pennylane::Algorithms::OpsData<PrecisionT> &operations,
                 const std::vector<size_t> &trainableParams) {
-<<<<<<< HEAD
-=======
                  std::vector<std::vector<PrecisionT>> jac(
                      observables.size(),
                      std::vector<PrecisionT>(trainableParams.size(), 0));
@@ -690,7 +688,6 @@
                     &observables,
                 const Pennylane::Algorithms::OpsData<PrecisionT> &operations,
                 const std::vector<size_t> &trainableParams, size_t num_params) {
->>>>>>> b4cb5c3c
                  std::vector<std::vector<PrecisionT>> jac(
                      observables.size(),
                      std::vector<PrecisionT>(trainableParams.size(), 0));
