# Copyright 2018-2022 Xanadu Quantum Technologies Inc.

# Licensed under the Apache License, Version 2.0 (the "License");
# you may not use this file except in compliance with the License.
# You may obtain a copy of the License at

#     http://www.apache.org/licenses/LICENSE-2.0

# Unless required by applicable law or agreed to in writing, software
# distributed under the License is distributed on an "AS IS" BASIS,
# WITHOUT WARRANTIES OR CONDITIONS OF ANY KIND, either express or implied.
# See the License for the specific language governing permissions and
# limitations under the License.

"""Version information.
   Version number (major.minor.patch[-label])
"""

<<<<<<< HEAD
__version__ = "0.31.0-rc1"
=======
__version__ = "0.32.0-dev"
>>>>>>> 689c817d
<|MERGE_RESOLUTION|>--- conflicted
+++ resolved
@@ -16,8 +16,4 @@
    Version number (major.minor.patch[-label])
 """
 
-<<<<<<< HEAD
-__version__ = "0.31.0-rc1"
-=======
-__version__ = "0.32.0-dev"
->>>>>>> 689c817d
+__version__ = "0.32.0-dev"