# Copyright 2018-2023 Xanadu Quantum Technologies Inc.

# Licensed under the Apache License, Version 2.0 (the "License");
# you may not use this file except in compliance with the License.
# You may obtain a copy of the License at

#     http://www.apache.org/licenses/LICENSE-2.0

# Unless required by applicable law or agreed to in writing, software
# distributed under the License is distributed on an "AS IS" BASIS,
# WITHOUT WARRANTIES OR CONDITIONS OF ANY KIND, either express or implied.
# See the License for the specific language governing permissions and
# limitations under the License.
r"""
This module contains the :class:`~.LightningGPU` class, a PennyLane simulator device that
interfaces with the NVIDIA cuQuantum cuStateVec simulator library for GPU-enabled calculations.
"""
from typing import List, Union
from warnings import warn
from itertools import product

import numpy as np
from concurrent.futures import ThreadPoolExecutor
import concurrent.futures

from pennylane import (
    math,
    QubitDevice,
    BasisState,
    QubitStateVector,
    DeviceError,
    Projector,
    Hermitian,
    Rot,
    QuantumFunctionError,
)
from pennylane_lightning import LightningQubit
from pennylane.operation import Tensor, Operation
from pennylane.ops.op_math import Adjoint
from pennylane.measurements import Expectation, MeasurementProcess, State
from pennylane.wires import Wires

# tolerance for numerical errors
tolerance = 1e-6
# Remove after the next release of PL
# Add from pennylane import matrix
import pennylane as qml

from ._version import __version__

try:
    from .lightning_gpu_qubit_ops import (
        LightningGPU_C128,
        LightningGPU_C64,
        AdjointJacobianGPU_C128,
        AdjointJacobianGPU_C64,
        device_reset,
        is_gpu_supported,
        get_gpu_arch,
        DevPool,
        DevTag,
        NamedObsGPU_C64,
        NamedObsGPU_C128,
        TensorProdObsGPU_C64,
        TensorProdObsGPU_C128,
        HamiltonianGPU_C64,
        HamiltonianGPU_C128,
        SparseHamiltonianGPU_C64,
        SparseHamiltonianGPU_C128,
        OpsStructGPU_C128,
        OpsStructGPU_C64,
        PLException,
    )

    try:
        from .lightning_gpu_qubit_ops import (
            LightningGPUMPI_C128,
            LightningGPUMPI_C64,
            AdjointJacobianGPUMPI_C128,
            AdjointJacobianGPUMPI_C64,
            MPIManager,
            NamedObsGPUMPI_C64,
            NamedObsGPUMPI_C128,
            TensorProdObsGPUMPI_C64,
            TensorProdObsGPUMPI_C128,
            HamiltonianGPUMPI_C64,
            HamiltonianGPUMPI_C128,
        )

        MPI_SUPPORT = True
    except:
        MPI_SUPPORT = False

    from ._serialize import _serialize_ob, _serialize_observables, _serialize_ops
    from ctypes.util import find_library
    from importlib import util as imp_util

    if find_library("custatevec") == None and not imp_util.find_spec("cuquantum"):
        raise ImportError(
            'cuQuantum libraries not found. Please check your "LD_LIBRARY_PATH" environment variable,'
            'or ensure you have installed the appropriate distributable "cuQuantum" package.'
        )
    if not DevPool.getTotalDevices():
        raise ValueError(f"No supported CUDA-capable device found")
    if not is_gpu_supported():
        raise ValueError(f"CUDA device is an unsupported version: {get_gpu_arch()}")

    CPP_BINARY_AVAILABLE = True
except (ModuleNotFoundError, ImportError, ValueError, PLException) as e:
    warn(str(e), UserWarning)
    CPP_BINARY_AVAILABLE = False


def _gpu_dtype(dtype, mpi=False):
    if dtype not in [np.complex128, np.complex64]:
        raise ValueError(f"Data type is not supported for state-vector computation: {dtype}")
    if not mpi:
        return LightningGPU_C128 if dtype == np.complex128 else LightningGPU_C64
    return LightningGPUMPI_C128 if dtype == np.complex128 else LightningGPUMPI_C64


def _H_dtype(dtype):
    "Utility to choose the appropriate H type based on state-vector precision"
    if dtype not in [np.complex128, np.complex64]:
        raise ValueError(f"Data type is not supported for state-vector computation: {dtype}")
    return HamiltonianGPU_C128 if dtype == np.complex128 else HamiltonianGPU_C64


<<<<<<< HEAD
def _adj_dtype(use_csingle, mpi=False):
    if not mpi:
        return AdjointJacobianGPU_C64 if use_csingle else AdjointJacobianGPU_C128
    return AdjointJacobianGPUMPI_C64 if use_csingle else AdjointJacobianGPUMPI_C128
=======
def _megabytesToBytes(megabytes):
    return megabytes * 1024 * 1024
>>>>>>> 877b31dd


_name_map = {"PauliX": "X", "PauliY": "Y", "PauliZ": "Z", "Identity": "I"}

allowed_operations = {
    "Identity",
    "BasisState",
    "QubitStateVector",
    "QubitUnitary",
    "ControlledQubitUnitary",
    "MultiControlledX",
    "DiagonalQubitUnitary",
    "PauliX",
    "PauliY",
    "PauliZ",
    "MultiRZ",
    "Hadamard",
    "S",
    "Adjoint(S)",
    "T",
    "Adjoint(T)",
    "SX",
    "Adjoint(SX)",
    "CNOT",
    "SWAP",
    "ISWAP",
    "PSWAP",
    "Adjoint(ISWAP)",
    "SISWAP",
    "Adjoint(SISWAP)",
    "SQISW",
    "CSWAP",
    "Toffoli",
    "CY",
    "CZ",
    "PhaseShift",
    "ControlledPhaseShift",
    "CPhase",
    "RX",
    "RY",
    "RZ",
    "Rot",
    "CRX",
    "CRY",
    "CRZ",
    "CRot",
    "IsingXX",
    "IsingYY",
    "IsingZZ",
    "IsingXY",
    "SingleExcitation",
    "SingleExcitationPlus",
    "SingleExcitationMinus",
    "DoubleExcitation",
    "DoubleExcitationPlus",
    "DoubleExcitationMinus",
    "QubitCarry",
    "QubitSum",
    "OrbitalRotation",
    "QFT",
    "ECR",
}

if CPP_BINARY_AVAILABLE:

    class LightningGPU(QubitDevice):
        """PennyLane-Lightning-GPU device.
        Args:
            wires (int): the number of wires to initialize the device with
            mpi (bool): is mpi backend
            mpi_buf_size(int): GPU memory size (in megabytes) for MPI operation. By default (`mpi_buf_size=0`), the GPU memory allocated for MPI operations will be the same of size of the local state vector, with a limit of 64 MB.
            sync (bool): immediately sync with host-sv after applying operations
            c_dtype: Datatypes for statevector representation. Must be one of ``np.complex64`` or ``np.complex128``.
        """

        name = "PennyLane plugin for GPU-backed Lightning device using NVIDIA cuQuantum SDK"
        short_name = "lightning.gpu"
        pennylane_requires = ">=0.26"
        version = __version__
        author = "Xanadu Inc."
        _CPP_BINARY_AVAILABLE = True

        operations = allowed_operations
        observables = {
            "PauliX",
            "PauliY",
            "PauliZ",
            "Hadamard",
            "SparseHamiltonian",
            "Hamiltonian",
            "Identity",
            "Sum",
            "Prod",
            "SProd",
        }

        def __init__(
            self,
            wires,
            *,
            mpi: bool = False,
            mpi_buf_size: int = 0,
            sync=False,
            c_dtype=np.complex128,
            shots=None,
            batch_obs: Union[bool, int] = False,
        ):
            if c_dtype is np.complex64:
                r_dtype = np.float32
                self.use_csingle = True
            elif c_dtype is np.complex128:
                r_dtype = np.float64
                self.use_csingle = False
            else:
                raise TypeError(f"Unsupported complex Type: {c_dtype}")

            super().__init__(wires, shots=shots, r_dtype=r_dtype, c_dtype=c_dtype)

            if not mpi:
                self._mpi = False
                self._num_local_wires = self.num_wires
                self._gpu_state = _gpu_dtype(c_dtype)(self._num_local_wires)
                self._batch_obs = batch_obs
            else:
                self._mpi = True
                self._mpi_init_helper(self.num_wires)

                if mpi_buf_size < 0:
                    raise TypeError(f"Unsupported mpi_buf_size value: {mpi_buf_size}")

                if not mpi_buf_size:
                    if mpi_buf_size & (mpi_buf_size - 1):
                        raise TypeError(
                            f"Unsupported mpi_buf_size value: {mpi_buf_size}. mpi_buf_size should be power of 2."
                        )

                if not mpi_buf_size:
                    # Memory size in bytes
                    sv_memsize = np.dtype(c_dtype).itemsize * (1 << self._num_local_wires)
                    if _megabytesToBytes(mpi_buf_size) > sv_memsize:
                        w_msg = "MPI buffer size is over the size of local state vector."
                        warn(
                            w_msg,
                            RuntimeWarning,
                        )

                self._gpu_state = _gpu_dtype(c_dtype, mpi)(
                    self._mpi_manager,
                    self._devtag,
                    mpi_buf_size,
                    self._num_global_wires,
                    self._num_local_wires,
                )
                self._batch_obs = batch_obs
            self._create_basis_state_GPU(0)
            self._sync = sync

        def _mpi_init_helper(self, num_wires):
            if not MPI_SUPPORT:
                raise ImportError("MPI related APIs are not found.")
            # initialize MPIManager and config check in the MPIManager ctor
            self._mpi_manager = MPIManager()
            self._dp = DevPool()
            # check if number of GPUs per node is larger than
            # number of processes per node
            numDevices = self._dp.getTotalDevices()
            numProcsNode = self._mpi_manager.getSizeNode()
            if numDevices < numProcsNode:
                raise ValueError(
                    "Number of devices should be larger than or equal to the number of processes on each node."
                )
            # check if the process number is larger than number of statevector elements
            if self._mpi_manager.getSize() > (1 << (num_wires - 1)):
                raise ValueError(
                    "Number of processes should be smaller than the number of statevector elements."
                )
            # set the number of global and local wires
            commSize = self._mpi_manager.getSize()
            self._num_global_wires = commSize.bit_length() - 1
            self._num_local_wires = num_wires - self._num_global_wires
            # set GPU device
            rank = self._mpi_manager.getRank()
            deviceid = rank % numProcsNode
            self._dp.setDeviceID(deviceid)
            self._devtag = DevTag(deviceid)

        def reset(self):
            super().reset()
            # init the state vector to |00..0>
            self._gpu_state.resetGPU(False)  # Sync reset

        @property
        def state(self):
            """Copy the state vector data from the device to the host. A state vector Numpy array is explicitly allocated on the host to store and return the data.
            **Example**
            >>> dev = qml.device('lightning.gpu', wires=1)
            >>> dev.apply([qml.PauliX(wires=[0])])
            >>> print(dev.state)
            [0.+0.j 1.+0.j]
            """
            state = np.zeros(1 << self._num_local_wires, dtype=self.C_DTYPE)
            state = self._asarray(state, dtype=self.C_DTYPE)
            self.syncD2H(state)
            return state

        def syncD2H(self, state_vector, use_async=False):
            """Copy the state vector data on device to a state vector on the host provided by the user
            Args:
                state_vector(array[complex]): the state vector array on host
                use_async(bool): indicates whether to use asynchronous memory copy from host to device or not.
                Note: This function only supports synchronized memory copy.

            **Example**
            >>> dev = qml.device('lightning.gpu', wires=1)
            >>> dev.apply([qml.PauliX(wires=[0])])
            >>> state_vector = np.zeros(2**dev.num_wires).astype(dev.C_DTYPE)
            >>> dev.syncD2H(state_vector)
            >>> print(state_vector)
            [0.+0.j 1.+0.j]
            """
            self._gpu_state.DeviceToHost(state_vector.ravel(order="C"), use_async)

        def syncH2D(self, state_vector, use_async=False):
            """Copy the state vector data on host provided by the user to the state vector on the device
            Args:
                state_vector(array[complex]): the state vector array on host.
                use_async(bool): indicates whether to use asynchronous memory copy from host to device or not.
                Note: This function only supports synchronized memory copy.

            **Example**
            >>> dev = qml.device('lightning.gpu', wires=3)
            >>> obs = qml.Identity(0) @ qml.PauliX(1) @ qml.PauliY(2)
            >>> obs1 = qml.Identity(1)
            >>> H = qml.Hamiltonian([1.0, 1.0], [obs1, obs])
            >>> state_vector = np.array([0.0 + 0.0j, 0.0 + 0.1j, 0.1 + 0.1j, 0.1 + 0.2j,
                0.2 + 0.2j, 0.3 + 0.3j, 0.3 + 0.4j, 0.4 + 0.5j,], dtype=np.complex64,)
            >>> dev.syncH2D(state_vector)
            >>> res = dev.expval(H)
            >>> print(res)
            1.0
            """
            self._gpu_state.HostToDevice(state_vector.ravel(order="C"), use_async)

        def _create_basis_state_GPU(self, index, use_async=False):
            """Return a computational basis state over all wires.
            Args:
                index (int): integer representing the computational basis state.
                use_async(bool): indicates whether to use asynchronous memory copy from host to device or not.
                Note: This function only supports synchronized memory copy.
            """
            self._gpu_state.setBasisState(index, use_async)

        def _apply_state_vector_GPU(self, state, device_wires, use_async=False):
            """Initialize the state vector on GPU with a specified state on host.
            Note that any use of this method will introduce host-overheads.
            Args:
            state (array[complex]): normalized input state (on host) of length ``2**len(wires)``
                 or broadcasted state of shape ``(batch_size, 2**len(wires))``
            device_wires (Wires): wires that get initialized in the state
            use_async(bool): indicates whether to use asynchronous memory copy from host to device or not.
            Note: This function only supports synchronized memory copy from host to device.
            """
            # translate to wire labels used by device
            device_wires = self.map_wires(device_wires)
            dim = 2 ** len(device_wires)

            state = self._asarray(state, dtype=self.C_DTYPE)  # this operation on host
            batch_size = self._get_batch_size(state, (dim,), dim)  # this operation on host
            output_shape = [2] * self._num_local_wires

            if batch_size is not None:
                output_shape.insert(0, batch_size)

            if not (state.shape in [(dim,), (batch_size, dim)]):
                raise ValueError(
                    "State vector must have shape (2**wires,) or (batch_size, 2**wires)."
                )

            if not qml.math.is_abstract(state):
                norm = qml.math.linalg.norm(state, axis=-1, ord=2)
                if not qml.math.allclose(norm, 1.0, atol=tolerance):
                    raise ValueError("Sum of amplitudes-squared does not equal one.")

            if len(device_wires) == self.num_wires and Wires(sorted(device_wires)) == device_wires:
                # Initialize the entire device state with the input state
                if self.num_wires == self._num_local_wires:
                    self.syncH2D(self._reshape(state, output_shape))
                    return
                local_state = np.zeros(1 << self._num_local_wires, dtype=self.C_DTYPE)
                self._mpi_manager.Scatter(state, local_state, 0)
                # Initialize the entire device state with the input state
                self.syncH2D(self._reshape(local_state, output_shape))
                return

            # generate basis states on subset of qubits via the cartesian product
            basis_states = np.array(list(product([0, 1], repeat=len(device_wires))))

            # get basis states to alter on full set of qubits
            unravelled_indices = np.zeros((2 ** len(device_wires), self.num_wires), dtype=int)
            unravelled_indices[:, device_wires] = basis_states

            # get indices for which the state is changed to input state vector elements
            ravelled_indices = np.ravel_multi_index(unravelled_indices.T, [2] * self.num_wires)

            # set the state vector on GPU with the unravelled_indices and their corresponding values
            self._gpu_state.setStateVector(
                ravelled_indices, state, use_async
            )  # this operation on device

        def _apply_basis_state_GPU(self, state, wires):
            """Initialize the state vector in a specified computational basis state on GPU directly.
             Args:
                state (array[int]): computational basis state (on host) of shape ``(wires,)``
                    consisting of 0s and 1s.
                wires (Wires): wires that the provided computational state should be initialized on
            Note: This function does not support broadcasted inputs yet.
            """
            # translate to wire labels used by device
            device_wires = self.map_wires(wires)

            # length of basis state parameter
            n_basis_state = len(state)
            state = state.tolist() if hasattr(state, "tolist") else state
            if not set(state).issubset({0, 1}):
                raise ValueError("BasisState parameter must consist of 0 or 1 integers.")

            if n_basis_state != len(device_wires):
                raise ValueError("BasisState parameter and wires must be of equal length.")

            # get computational basis state number
            basis_states = 2 ** (self.num_wires - 1 - np.array(device_wires))
            basis_states = qml.math.convert_like(basis_states, state)
            num = int(qml.math.dot(state, basis_states))

            self._create_basis_state_GPU(num)

        # To be able to validate the adjoint method [_validate_adjoint_method(device)],
        #  the qnode requires the definition of:
        # ["_apply_operation", "_apply_unitary", "adjoint_jacobian"]
        def _apply_operation():
            pass

        def _apply_unitary():
            pass

        @classmethod
        def capabilities(cls):
            capabilities = super().capabilities().copy()
            capabilities.update(
                model="qubit",
                supports_inverse_operations=True,
                supports_analytic_computation=True,
                supports_finite_shots=True,
                returns_state=True,
            )
            capabilities.pop("passthru_devices", None)
            return capabilities

        @property
        def stopping_condition(self):
            """.BooleanFn: Returns the stopping condition for the device. The returned
            function accepts a queuable object (including a PennyLane operation
            and observable) and returns ``True`` if supported by the device."""

            def accepts_obj(obj):
                if obj.name == "QFT" and len(obj.wires) < 10:
                    return True
                if obj.name == "GroverOperator" and len(obj.wires) < 13:
                    return True
                return (not isinstance(obj, qml.tape.QuantumTape)) and getattr(
                    self, "supports_operation", lambda name: False
                )(obj.name)

            return qml.BooleanFn(accepts_obj)

        def statistics(self, circuit, shot_range=None, bin_size=None):
            ## Ensure D2H sync before calculating non-GPU supported operations
            return super().statistics(circuit, shot_range, bin_size)

        def apply_cq(self, operations, **kwargs):
            # Skip over identity operations instead of performing
            # matrix multiplication with the identity.
            skipped_ops = ["Identity"]
            invert_param = False

            for o in operations:
                if str(o.name) in skipped_ops:
                    continue
                name = o.name
                if isinstance(o, Adjoint):
                    name = o.base.name
                    invert_param = True
                method = getattr(self._gpu_state, name, None)
                wires = self.wires.indices(o.wires)

                if method is None:
                    # Inverse can be set to False since qml.matrix(o) is already in inverted form
                    try:
                        mat = qml.matrix(o)
                    except AttributeError:  # pragma: no cover
                        # To support older versions of PL
                        mat = o.matrix

                    if len(mat) == 0:
                        raise Exception("Unsupported operation")
                    self._gpu_state.apply(
                        name,
                        wires,
                        False,
                        [],
                        mat.ravel(order="C"),  # inv = False: Matrix already in correct form;
                    )  # Parameters can be ignored for explicit matrices; F-order for cuQuantum

                else:
                    param = o.parameters
                    method(wires, invert_param, param)

        def apply(self, operations, **kwargs):
            # State preparation is currently done in Python
            if operations:  # make sure operations[0] exists
                if isinstance(operations[0], QubitStateVector):
                    self._apply_state_vector_GPU(
                        operations[0].parameters[0].copy(), operations[0].wires
                    )
                    del operations[0]
                elif isinstance(operations[0], BasisState):
                    self._apply_basis_state_GPU(operations[0].parameters[0], operations[0].wires)
                    del operations[0]

            for operation in operations:
                if isinstance(operation, (QubitStateVector, BasisState)):
                    raise DeviceError(
                        "Operation {} cannot be used after other Operations have already been "
                        "applied on a {} device.".format(operation.name, self.short_name)
                    )

            self.apply_cq(operations)

        @staticmethod
        def _check_adjdiff_supported_measurements(measurements: List[MeasurementProcess]):
            """Check whether given list of measurement is supported by adjoint_diff.
            Args:
                measurements (List[MeasurementProcess]): a list of measurement processes to check.
            Returns:
                Expectation or State: a common return type of measurements.
            """
            if len(measurements) == 0:
                return None

            if len(measurements) == 1 and measurements[0].return_type is State:
                # return State
                raise QuantumFunctionError("Not supported")

            # The return_type of measurement processes must be expectation
            if not all([m.return_type is Expectation for m in measurements]):
                raise QuantumFunctionError(
                    "Adjoint differentiation method does not support expectation return type "
                    "mixed with other return types"
                )

            for m in measurements:
                if not isinstance(m.obs, Tensor):
                    if isinstance(m.obs, Projector):
                        raise QuantumFunctionError(
                            "Adjoint differentiation method does not support the Projector observable"
                        )
                    if isinstance(m.obs, Hermitian):
                        raise QuantumFunctionError(
                            "LightningGPU adjoint differentiation method does not currently support the Hermitian observable"
                        )
                else:
                    if any([isinstance(o, Projector) for o in m.obs.non_identity_obs]):
                        raise QuantumFunctionError(
                            "Adjoint differentiation method does not support the Projector observable"
                        )
                    if any([isinstance(o, Hermitian) for o in m.obs.non_identity_obs]):
                        raise QuantumFunctionError(
                            "LightningGPU adjoint differentiation method does not currently support the Hermitian observable"
                        )
            return Expectation

        @staticmethod
        def _check_adjdiff_supported_operations(operations):
            """Check Lightning adjoint differentiation method support for a tape.

            Raise ``QuantumFunctionError`` if ``tape`` contains not supported measurements,
            observables, or operations by the Lightning adjoint differentiation method.

            Args:
                tape (.QuantumTape): quantum tape to differentiate.
            """
            for op in operations:
                if op.num_params > 1 and not isinstance(op, Rot):
                    raise QuantumFunctionError(
                        f"The {op.name} operation is not supported using "
                        'the "adjoint" differentiation method'
                    )

        def adjoint_jacobian(self, tape, starting_state=None, use_device_state=False, **kwargs):
            if self.shots is not None:
                warn(
                    "Requested adjoint differentiation to be computed with finite shots."
                    " The derivative is always exact when using the adjoint differentiation method.",
                    UserWarning,
                )

            tape_return_type = self._check_adjdiff_supported_measurements(tape.measurements)

            if len(tape.trainable_params) == 0:
                return np.array(0)

            # Check adjoint diff support
            self._check_adjdiff_supported_operations(tape.operations)

            # Initialization of state
            if starting_state is not None:
                ket = np.ravel(starting_state, order="C")
            else:
                if not use_device_state:
                    self.reset()
                    self.execute(tape)
            adj = _adj_dtype(self.use_csingle, self._mpi)()
            if self.use_csingle:
                ket = ket.astype(np.complex64)

            obs_serialized, obs_offsets = _serialize_observables(
                tape, self.wire_map, use_csingle=self.use_csingle, use_mpi=self._mpi
            )

            ops_serialized, use_sp = _serialize_ops(
                tape, self.wire_map, use_csingle=self.use_csingle
            )
            ops_serialized = adj.create_ops_list(*ops_serialized)

            trainable_params = sorted(tape.trainable_params)

            tp_shift = []
            record_tp_rows = []
            all_params = 0

            for op_idx, tp in enumerate(trainable_params):
                # get op_idx-th operator among differentiable operators
                op, _, _ = tape.get_operation(op_idx)

                if isinstance(op, Operation) and not isinstance(op, (BasisState, QubitStateVector)):
                    # We now just ignore non-op or state preps
                    tp_shift.append(tp)
                    record_tp_rows.append(all_params)
                all_params += 1

            if use_sp:
                # When the first element of the tape is state preparation. Still, I am not sure
                # whether there must be only one state preparation...
                tp_shift = [i - 1 for i in tp_shift]

            """
            This path enables controlled batching over the requested observables, be they explicit, or part of a Hamiltonian.
            The traditional path will assume there exists enough free memory to preallocate all arrays and run through each observable iteratively.
            However, for larger system, this becomes impossible, and we hit memory issues very quickly. the batching support here enables several functionalities:
            - Pre-allocate memory for all observables on the primary GPU (`batch_obs=False`, default behaviour): This is the simplest path, and works best for few observables, and moderate qubit sizes. All memory is preallocated for each observable, and run through iteratively on a single GPU.
            - Evenly distribute the observables over all available GPUs (`batch_obs=True`): This will evenly split the data into ceil(num_obs/num_gpus) chunks, and allocate enough space on each GPU up-front before running through them concurrently. This relies on C++ threads to handle the orchestration.
            - Allocate at most `n` observables per GPU (`batch_obs=n`): Providing an integer value restricts each available GPU to at most `n` copies of the statevector, and hence `n` given observables for a given batch. This will iterate over the data in chnuks of size `n*num_gpus`.
            """

            if self._batch_obs:
                if not self._mpi:
                    num_obs = len(obs_serialized)
                    batch_size = (
                        num_obs
                        if isinstance(self._batch_obs, bool)
                        else self._batch_obs * self._dp.getTotalDevices()
                    )
                    jac = []
                    for chunk in range(0, num_obs, batch_size):
                        obs_chunk = obs_serialized[chunk : chunk + batch_size]
                        jac_chunk = adj.adjoint_jacobian_batched(
                            self._gpu_state,
                            obs_chunk,
                            ops_serialized,
                            tp_shift,
                        )
                        jac.extend(jac_chunk)
                else:
                    if self._batch_obs == 1:
                        jac = adj.adjoint_jacobian_LM(
                            self._gpu_state,
                            obs_serialized,
                            ops_serialized,
                            tp_shift,
                        )

            else:
                jac = adj.adjoint_jacobian(
                    self._gpu_state,
                    obs_serialized,
                    ops_serialized,
                    tp_shift,
                )

            jac = np.array(jac)  # only for parameters differentiable with the adjoint method
            jac = jac.reshape(-1, len(tp_shift))
            jac_r = np.zeros((len(tape.observables), all_params))

            # Reduce over decomposed expval(H), if required.
            for idx in range(len(obs_offsets[0:-1])):
                if (obs_offsets[idx + 1] - obs_offsets[idx]) > 1:
                    jac_r[idx, :] = np.sum(jac[obs_offsets[idx] : obs_offsets[idx + 1], :], axis=0)
                else:
                    jac_r[idx, :] = jac[obs_offsets[idx] : obs_offsets[idx + 1], :]

            return self._adjoint_jacobian_processing(jac_r) if qml.active_return() else jac_r

        @staticmethod
        def _adjoint_jacobian_processing(jac):
            """
            Post-process the Jacobian matrix returned by ``adjoint_jacobian`` for
            the new return type system.
            """
            jac = np.squeeze(jac)

            if jac.ndim == 0:
                return np.array(jac)

            if jac.ndim == 1:
                return tuple(np.array(j) for j in jac)

            # must be 2-dimensional
            return tuple(tuple(np.array(j_) for j_ in j) for j in jac)

        def vjp(self, measurements, dy, starting_state=None, use_device_state=False):
            """Generate the processing function required to compute the vector-Jacobian products of a tape."""
            if self.shots is not None:
                warn(
                    "Requested adjoint differentiation to be computed with finite shots."
                    " The derivative is always exact when using the adjoint differentiation method.",
                    UserWarning,
                )

            tape_return_type = self._check_adjdiff_supported_measurements(measurements)

            if math.allclose(dy, 0) or tape_return_type is None:
                return lambda tape: math.convert_like(np.zeros(len(tape.trainable_params)), dy)

            if tape_return_type is Expectation:
                if len(dy) != len(measurements):
                    raise ValueError(
                        "Number of observables in the tape must be the same as the length of dy in the vjp method"
                    )

                if np.iscomplexobj(dy):
                    raise ValueError(
                        "The vjp method only works with a real-valued dy when the tape is returning an expectation value"
                    )

                ham = qml.Hamiltonian(dy, [m.obs for m in measurements])

                def processing_fn(tape):
                    nonlocal ham
                    num_params = len(tape.trainable_params)

                    if num_params == 0:
                        return np.array([], dtype=c_dtype)

                    new_tape = tape.copy()
                    new_tape._measurements = [qml.expval(ham)]

                    return self.adjoint_jacobian(new_tape, starting_state, use_device_state)

                return processing_fn

        def sample(self, observable, shot_range=None, bin_size=None, counts=False):
            if observable.name != "PauliZ":
                self.apply_cq(observable.diagonalizing_gates())
                self._samples = self.generate_samples()
            return super().sample(
                observable, shot_range=shot_range, bin_size=bin_size, counts=counts
            )

        def expval(self, observable, shot_range=None, bin_size=None):
            if observable.name in [
                "Projector",
                "Hermitian",
            ]:
                return super().expval(observable, shot_range=shot_range, bin_size=bin_size)

            if self.shots is not None:
                # estimate the expectation value
                samples = self.sample(observable, shot_range=shot_range, bin_size=bin_size)
                return np.squeeze(np.mean(samples, axis=0))

            if observable.name in ["SparseHamiltonian"]:
                if not self._mpi:
                    CSR_SparseHamiltonian = observable.sparse_matrix().tocsr()
                    return self._gpu_state.ExpectationValue(
                        CSR_SparseHamiltonian.indptr,
                        CSR_SparseHamiltonian.indices,
                        CSR_SparseHamiltonian.data,
                    )
                else:
                    raise RuntimeError(
                        "LightningGPU-MPI does not currently support SparseHamiltonian."
                    )

            if observable.name in ["Hamiltonian"]:
                device_wires = self.map_wires(observable.wires)
                if not self._mpi and len(device_wires) < 14:
                    return self._gpu_state.ExpectationValue(
                        device_wires, qml.matrix(observable).ravel(order="C")
                    )
                else:
                    coeffs = observable.coeffs
                    pauli_words = []
                    word_wires = []
                    for word in observable.ops:
                        compressed_word = []
                        if isinstance(word.name, list):
                            for char in word.name:
                                if char in _name_map:
                                    compressed_word.append(_name_map[char])
                                else:
                                    raise ValueError("{char} is not supported in Hamiltionian.")
                        else:
                            if word.name in _name_map:
                                compressed_word.append(_name_map[word.name])
                            else:
                                raise ValueError("{word.name} is not supported in Hamiltionian.")
                        word_wires.append(word.wires.tolist())
                        pauli_words.append("".join(compressed_word))
                    return self._gpu_state.ExpectationValue(pauli_words, word_wires, coeffs)

            par = (
                observable.parameters
                if (
                    len(observable.parameters) > 0
                    and isinstance(observable.parameters[0], np.floating)
                )
                else []
            )
            
            if self._mpi:
                device_wires = self.map_wires(observable.wires)
                count_local_wires = len([x for x in device_wires if x > self._num_global_wires])
                if self._num_local_wires < (self._num_global_wires + count_local_wires):
                    raise ValueError(
                        "Not enough number of local wires available for MPI operation"
                    )

            return self._gpu_state.ExpectationValue(
                observable.name,
                self.wires.indices(observable.wires),
                par,  # observables should not pass parameters, use matrix instead
                qml.matrix(observable).ravel(order="C"),
            )

        def probability(self, wires=None, shot_range=None, bin_size=None):
            if self.shots is not None:
                return self.estimate_probability(
                    wires=wires, shot_range=shot_range, bin_size=bin_size
                )

            wires = wires or self.wires
            wires = Wires(wires)

            # translate to wire labels used by device
            device_wires = self.map_wires(wires)

            if (
                device_wires
                and len(device_wires) > 1
                and (not np.all(np.array(device_wires)[:-1] <= np.array(device_wires)[1:]))
            ):
                raise RuntimeError(
                    "Lightning does not currently support out-of-order indices for probabilities"
                )

            # Device returns as col-major orderings, so perform transpose on data for bit-index shuffle for now.
            local_prob = self._gpu_state.Probability(device_wires)
            if len(local_prob) > 0:
                num_local_wires = len(local_prob).bit_length() - 1 if len(local_prob) > 0 else 0
                return local_prob.reshape([2] * num_local_wires).transpose().reshape(-1)
            else:
                return local_prob

        def generate_samples(self):
            """Generate samples

            Returns:
                array[int]: array of samples in binary representation with shape ``(dev.shots, dev.num_wires)``
            """
            return self._gpu_state.GenerateSamples(len(self.wires), self.shots).astype(int)

        def var(self, observable, shot_range=None, bin_size=None):
            if self.shots is not None:
                # estimate the var
                # Lightning doesn't support sampling yet
                samples = self.sample(observable, shot_range=shot_range, bin_size=bin_size)
                return np.squeeze(np.var(samples, axis=0))

            adjoint_matrix = math.T(math.conj(qml.matrix(observable)))
            sqr_matrix = np.matmul(adjoint_matrix, qml.matrix(observable))

            mean = self._gpu_state.ExpectationValue(
                [i + "_var" for i in observable.name],
                self.wires.indices(observable.wires),
                observable.parameters,
                qml.matrix(observable).ravel(order="C"),
            )

            squared_mean = self._gpu_state.ExpectationValue(
                [i + "_sqr" for i in observable.name],
                self.wires.indices(observable.wires),
                observable.parameters,
                sqr_matrix.ravel(order="C"),
            )

            return squared_mean - (mean**2)

        def _get_diagonalizing_gates(self, circuit: qml.tape.QuantumTape) -> List[Operation]:
            skip_diagonalizing = lambda obs: isinstance(obs, qml.Hamiltonian) or (
                isinstance(obs, qml.ops.Sum) and obs._pauli_rep is not None
            )
            meas_filtered = list(
                filter(
                    lambda m: m.obs is None or not skip_diagonalizing(m.obs), circuit.measurements
                )
            )
            return super()._get_diagonalizing_gates(
                qml.tape.QuantumScript(measurements=meas_filtered)
            )

else:  # CPP_BINARY_AVAILABLE:

    class LightningGPU(LightningQubit):
        name = "PennyLane plugin for GPU-backed Lightning device using NVIDIA cuQuantum SDK: Lightning CPU fall-back"
        short_name = "lightning.gpu"
        pennylane_requires = ">=0.22"
        version = __version__
        author = "Xanadu Inc."
        _CPP_BINARY_AVAILABLE = False

        def __init__(self, wires, *, c_dtype=np.complex128, **kwargs):
            w_msg = """
            !!!#####################################################################################
            !!!
            !!! WARNING: INSUFFICIENT SUPPORT DETECTED FOR GPU DEVICE WITH `lightning.gpu`
            !!!          DEFAULTING TO CPU DEVICE `lightning.qubit`
            !!!
            !!!#####################################################################################
            """
            warn(
                w_msg,
                RuntimeWarning,
            )
            super().__init__(wires, c_dtype=c_dtype, **kwargs)<|MERGE_RESOLUTION|>--- conflicted
+++ resolved
@@ -126,15 +126,14 @@
     return HamiltonianGPU_C128 if dtype == np.complex128 else HamiltonianGPU_C64
 
 
-<<<<<<< HEAD
 def _adj_dtype(use_csingle, mpi=False):
     if not mpi:
         return AdjointJacobianGPU_C64 if use_csingle else AdjointJacobianGPU_C128
     return AdjointJacobianGPUMPI_C64 if use_csingle else AdjointJacobianGPUMPI_C128
-=======
+
+
 def _megabytesToBytes(megabytes):
     return megabytes * 1024 * 1024
->>>>>>> 877b31dd
 
 
 _name_map = {"PauliX": "X", "PauliY": "Y", "PauliZ": "Z", "Identity": "I"}
