# Copyright 2018-2022 Xanadu Quantum Technologies Inc.

# Licensed under the Apache License, Version 2.0 (the "License");
# you may not use this file except in compliance with the License.
# You may obtain a copy of the License at

#     http://www.apache.org/licenses/LICENSE-2.0

# Unless required by applicable law or agreed to in writing, software
# distributed under the License is distributed on an "AS IS" BASIS,
# WITHOUT WARRANTIES OR CONDITIONS OF ANY KIND, either express or implied.
# See the License for the specific language governing permissions and
# limitations under the License.
r"""
This module contains the :class:`~.LightningGPU` class, a PennyLane simulator device that
interfaces with the NVIDIA cuQuantum cuStateVec simulator library for GPU-enabled calculations.
"""
from warnings import warn

import numpy as np
from concurrent.futures import ThreadPoolExecutor
import concurrent.futures

from pennylane import (
    math,
    BasisState,
    QubitStateVector,
    DeviceError,
    Projector,
    Hermitian,
    Rot,
    QuantumFunctionError,
    QubitStateVector,
)
from pennylane_lightning import LightningQubit
<<<<<<< HEAD
from pennylane_lightning.lightning_qubit import _chunk_iterable

from pennylane.operation import Tensor
=======
from pennylane.operation import Tensor, Operation
>>>>>>> 1b2a361f
from pennylane.measurements import Expectation
from pennylane.wires import Wires

# Remove after the next release of PL
# Add from pennylane import matrix
import pennylane as qml

from ._version import __version__

try:
    from .lightning_gpu_qubit_ops import (
        LightningGPU_C128,
        LightningGPU_C64,
        AdjointJacobianGPU_C128,
        AdjointJacobianGPU_C64,
        device_reset,
        is_gpu_supported,
        get_gpu_arch,
        DevPool,
        DevTag,
        ObsStructGPU_C128,
        ObsStructGPU_C64,
        OpsStructGPU_C128,
        OpsStructGPU_C64,
    )

    from ._serialize import _serialize_obs, _serialize_ops
    from ctypes.util import find_library
    from importlib import util as imp_util

    if find_library("custatevec") == None and not imp_util.find_spec("cuquantum"):
        raise ImportError(
            'cuQuantum libraries not found. Please check your "LD_LIBRARY_PATH" environment variable,'
            'or ensure you have installed the appropriate distributable "cuQuantum" package.'
        )
    if not is_gpu_supported():
        raise ValueError(f"CUDA device is an unsupported version: {get_gpu_arch()}")

    CPP_BINARY_AVAILABLE = True
except (ModuleNotFoundError, ImportError, ValueError) as e:
    warn(str(e), UserWarning)
    CPP_BINARY_AVAILABLE = False


def _gpu_dtype(dtype):
    if dtype not in [np.complex128, np.complex64]:
        raise ValueError(f"Data type is not supported for state-vector computation: {dtype}")
    return LightningGPU_C128 if dtype == np.complex128 else LightningGPU_C64


def _discrete_chunks(data, num_chunks):
    "Adapted from https://stackoverflow.com/questions/24483182/python-split-list-into-n-chunks/54802737#54802737"
    quot, rem = divmod(len(data), num_chunks)
    for idx in range(num_chunks):
        idx_step = (quot + 1) * (idx if idx < rem else rem) + quot * (0 if idx < rem else idx - rem)
        yield data[idx_step : idx_step + (quot + 1 if idx < rem else quot)]


class LightningGPU(LightningQubit):
    """PennyLane-Lightning-GPU device.

    Args:
        wires (int): the number of wires to initialize the device with
        sync (bool): immediately sync with host-sv after applying operations
        c_dtype: Datatypes for statevector representation. Must be one of ``np.complex64`` or ``np.complex128``.
    """

    name = "PennyLane plugin for GPU-backed Lightning device using NVIDIA cuQuantum SDK"
    short_name = "lightning.gpu"
    pennylane_requires = ">=0.22"
    version = __version__
    author = "Xanadu Inc."
    _CPP_BINARY_AVAILABLE = True

    observables = {
        "PauliX",
        "PauliY",
        "PauliZ",
        "Hadamard",
        "Identity",
    }

<<<<<<< HEAD
    def __init__(self, wires, *, shots=None, sync=True, batch_obs=False):
        super().__init__(wires, shots=shots)
=======
    def __init__(self, wires, *, sync=True, c_dtype=np.complex128, shots=None, batch_obs=False):
        super().__init__(wires, c_dtype=c_dtype, shots=shots)
>>>>>>> 1b2a361f
        self._gpu_state = _gpu_dtype(self._state.dtype)(self._state)
        self._sync = sync
        self._dp = DevPool()
        self._batch_obs = batch_obs

    def reset(self):
        super().reset()
        self._gpu_state.resetGPU(False)  # Sync reset

    def syncH2D(self, use_async=False):
        """Explicitly synchronize CPU data to GPU"""
        self._gpu_state.HostToDevice(self._state.ravel(order="C"), use_async)

    def syncD2H(self, use_async=False):
        """Explicitly synchronize GPU data to CPU"""
        self._gpu_state.DeviceToHost(self._state.ravel(order="C"), use_async)
        self._pre_rotated_state = self._state

    @classmethod
    def capabilities(cls):
        capabilities = super().capabilities().copy()
        capabilities.update(
            model="qubit",
            supports_reversible_diff=False,
            supports_inverse_operations=True,
            supports_analytic_computation=True,
            supports_finite_shots=False,
            returns_state=True,
        )
        capabilities.pop("passthru_devices", None)
        return capabilities

    def statistics(self, observables, shot_range=None, bin_size=None):
        ## Ensure D2H sync before calculating non-GPU supported operations
        if self._sync:
            self.syncD2H()
        return super().statistics(observables, shot_range, bin_size)

    def apply_cq(self, operations, **kwargs):
        # Skip over identity operations instead of performing
        # matrix multiplication with the identity.
        skipped_ops = ["Identity"]

        for o in operations:
            if o.base_name in skipped_ops:
                continue
            name = o.name.split(".")[0]  # The split is because inverse gates have .inv appended
            method = getattr(self._gpu_state, name, None)

            wires = self.wires.indices(o.wires)

            if method is None:
                # Inverse can be set to False since qml.matrix(o) is already in inverted form
                try:
                    mat = qml.matrix(o)
                except AttributeError:  # pragma: no cover
                    # To support older versions of PL
                    mat = o.matrix

                if len(mat) == 0:
                    raise Exception("Unsupported operation")
                self._gpu_state.apply(
                    name,
                    wires,
                    False,
                    [],
                    mat.ravel(order="C"),  # inv = False: Matrix already in correct form;
                )  # Parameters can be ignored for explicit matrices; F-order for cuQuantum

            else:
                inv = o.inverse
                param = o.parameters
                method(wires, inv, param)

    def apply(self, operations, **kwargs):
        # State preparation is currently done in Python
        if operations:  # make sure operations[0] exists
            if isinstance(operations[0], QubitStateVector):
                self._apply_state_vector(operations[0].parameters[0].copy(), operations[0].wires)
                del operations[0]
                self.syncH2D()
            elif isinstance(operations[0], BasisState):
                self._apply_basis_state(operations[0].parameters[0], operations[0].wires)
                del operations[0]
                self.syncH2D()

        for operation in operations:
            if isinstance(operation, (QubitStateVector, BasisState)):
                raise DeviceError(
                    "Operation {} cannot be used after other Operations have already been "
                    "applied on a {} device.".format(operation.name, self.short_name)
                )

        self.apply_cq(operations)
        if self._sync:
            self.syncD2H()

    def adjoint_diff_support_check(self, tape):
        """Check Lightning adjoint differentiation method support for a tape.

        Raise ``QuantumFunctionError`` if ``tape`` contains not supported measurements,
        observables, or operations by the Lightning adjoint differentiation method.

        Args:
            tape (.QuantumTape): quantum tape to differentiate
        """
        for m in tape.measurements:
            if m.return_type is not Expectation:
                raise QuantumFunctionError(
                    "Adjoint differentiation method does not support"
                    f" measurement {m.return_type.value}"
                )
            if not isinstance(m.obs, Tensor):
                if isinstance(m.obs, Projector):
                    raise QuantumFunctionError(
                        "Adjoint differentiation method does not support the Projector observable"
                    )
                if isinstance(m.obs, Hermitian):
                    raise QuantumFunctionError(
                        "Lightning adjoint differentiation method does not currently support the Hermitian observable"
                    )
            else:
                if any([isinstance(o, Projector) for o in m.obs.non_identity_obs]):
                    raise QuantumFunctionError(
                        "Adjoint differentiation method does not support the Projector observable"
                    )
                if any([isinstance(o, Hermitian) for o in m.obs.non_identity_obs]):
                    raise QuantumFunctionError(
                        "Lightning adjoint differentiation method does not currently support the Hermitian observable"
                    )

        for op in tape.operations:
            if op.num_params > 1 and not isinstance(op, Rot):
                raise QuantumFunctionError(
                    f"The {op.name} operation is not supported using "
                    'the "adjoint" differentiation method'
                )

    def adjoint_jacobian(self, tape, starting_state=None, use_device_state=False, **kwargs):
        if self.shots is not None:
            warn(
                "Requested adjoint differentiation to be computed with finite shots."
                " The derivative is always exact when using the adjoint differentiation method.",
                UserWarning,
            )

        if len(tape.trainable_params) == 0:
            return np.array(0)

        # Check adjoint diff support
        self.adjoint_diff_support_check(tape)

        # Initialization of state
        if starting_state is not None:
            ket = np.ravel(starting_state, order="C")
        else:
            if not use_device_state:
                self.reset()
                self.execute(tape)
            ket = np.ravel(self._pre_rotated_state, order="C")

        if self.use_csingle:
            adj = AdjointJacobianGPU_C64()
            ket = ket.astype(np.complex64)
        else:
            adj = AdjointJacobianGPU_C128()

        obs_serialized = _serialize_obs(tape, self.wire_map, use_csingle=self.use_csingle)
        ops_serialized, use_sp = _serialize_ops(tape, self.wire_map, use_csingle=self.use_csingle)

        ops_serialized = adj.create_ops_list(*ops_serialized)

        trainable_params = sorted(tape.trainable_params)
<<<<<<< HEAD
        first_elem = 1 if trainable_params[0] == 0 else 0

        tp_shift = (
            trainable_params if not use_sp else [i - 1 for i in trainable_params[first_elem:]]
        )  # exclude first index if explicitly setting sv
        if self._dp.getTotalDevices() > 1 and self._batch_obs:
            jac = adj.adjoint_jacobian_batched(
                self._gpu_state,
                obs_serialized,
                ops_serialized,
                tp_shift,
                tape.num_params,
            )

        else:
            jac = adj.adjoint_jacobian(
                self._gpu_state,
                obs_serialized,
                ops_serialized,
                tp_shift,
                tape.num_params,
            )
        return jac  # .reshape(-1, tape.num_params)
=======

        tp_shift = []
        record_tp_rows = []
        all_params = 0

        for op_idx, tp in enumerate(trainable_params):
            op, _ = tape.get_operation(
                op_idx
            )  # get op_idx-th operator among differentiable operators

            if isinstance(op, Operation) and not isinstance(op, (BasisState, QubitStateVector)):
                # We now just ignore non-op or state preps
                tp_shift.append(tp)
                record_tp_rows.append(all_params)
            all_params += 1

        if use_sp:
            # When the first element of the tape is state preparation. Still, I am not sure
            # whether there must be only one state preparation...
            tp_shift = [i - 1 for i in tp_shift]

        jac = adj.adjoint_jacobian(self._gpu_state, obs_serialized, ops_serialized, tp_shift)
        jac = np.array(jac)  # only for parameters differentiable with the adjoint method
        jac = jac.reshape(-1, len(tp_shift))
        jac_r = np.zeros((jac.shape[0], all_params))
        jac_r[:, record_tp_rows] = jac
        return jac_r
>>>>>>> 1b2a361f

    def expval(self, observable, shot_range=None, bin_size=None):
        if observable.name in [
            "Projector",
            "Hamiltonian",
            "SparseHamiltonian",
        ]:
            self.syncD2H()
            return super().expval(observable, shot_range=shot_range, bin_size=bin_size)

        if self.shots is not None:
            # estimate the expectation value
            samples = self.sample(observable, shot_range=shot_range, bin_size=bin_size)
            return np.squeeze(np.mean(samples, axis=0))

        par = (
            observable.parameters
            if (
                len(observable.parameters) > 0 and isinstance(observable.parameters[0], np.floating)
            )
            else []
        )
        return self._gpu_state.ExpectationValue(
            observable.name,
            self.wires.indices(observable.wires),
            par,  # observables should not pass parameters, use matrix instead
            qml.matrix(observable).ravel(order="C"),
        )

    def probability(self, wires=None, shot_range=None, bin_size=None):
        if self.shots is not None:
            return self.estimate_probability(wires=wires, shot_range=shot_range, bin_size=bin_size)

        wires = wires or self.wires
        wires = Wires(wires)

        # translate to wire labels used by device
        device_wires = self.map_wires(wires)
        # Device returns as col-major orderings, so perform transpose on data for bit-index shuffle for now.
        return (
            self._gpu_state.Probability(device_wires)
            .reshape([2] * len(wires))
            .transpose()
            .reshape(-1)
        )

    def generate_samples(self):
        """Generate samples

        Returns:
            array[int]: array of samples in binary representation with shape ``(dev.shots, dev.num_wires)``
        """
        return self._gpu_state.GenerateSamples(len(self.wires), self.shots).astype(int)

    def var(self, observable, shot_range=None, bin_size=None):
        if self.shots is not None:
            # estimate the var
            # Lightning doesn't support sampling yet
            samples = self.sample(observable, shot_range=shot_range, bin_size=bin_size)
            return np.squeeze(np.var(samples, axis=0))

        adjoint_matrix = math.T(math.conj(qml.matrix(observable)))
        sqr_matrix = np.matmul(adjoint_matrix, qml.matrix(observable))

        mean = self._gpu_state.ExpectationValue(
            [i + "_var" for i in observable.name],
            self.wires.indices(observable.wires),
            observable.parameters,
            qml.matrix(observable).ravel(order="C"),
        )

        squared_mean = self._gpu_state.ExpectationValue(
            [i + "_sqr" for i in observable.name],
            self.wires.indices(observable.wires),
            observable.parameters,
            sqr_matrix.ravel(order="C"),
        )

        return squared_mean - (mean**2)


if not CPP_BINARY_AVAILABLE:

    class LightningGPU(LightningQubit):
        name = "PennyLane plugin for GPU-backed Lightning device using NVIDIA cuQuantum SDK: Lightning CPU fall-back"
        short_name = "lightning.gpu"
        pennylane_requires = ">=0.22"
        version = __version__
        author = "Xanadu Inc."
        _CPP_BINARY_AVAILABLE = False

        def __init__(self, wires, *, c_dtype=np.complex128, **kwargs):
            w_msg = """
            !!!#####################################################################################
            !!!
            !!! WARNING: INSUFFICIENT SUPPORT DETECTED FOR GPU DEVICE WITH `lightning.gpu`
            !!!          DEFAULTING TO CPU DEVICE `lightning.qubit`
            !!!
            !!!#####################################################################################
            """
            warn(
                w_msg,
                RuntimeWarning,
            )
            super().__init__(wires, c_dtype=c_dtype, **kwargs)<|MERGE_RESOLUTION|>--- conflicted
+++ resolved
@@ -33,13 +33,7 @@
     QubitStateVector,
 )
 from pennylane_lightning import LightningQubit
-<<<<<<< HEAD
-from pennylane_lightning.lightning_qubit import _chunk_iterable
-
-from pennylane.operation import Tensor
-=======
 from pennylane.operation import Tensor, Operation
->>>>>>> 1b2a361f
 from pennylane.measurements import Expectation
 from pennylane.wires import Wires
 
@@ -122,13 +116,9 @@
         "Identity",
     }
 
-<<<<<<< HEAD
-    def __init__(self, wires, *, shots=None, sync=True, batch_obs=False):
-        super().__init__(wires, shots=shots)
-=======
+
     def __init__(self, wires, *, sync=True, c_dtype=np.complex128, shots=None, batch_obs=False):
         super().__init__(wires, c_dtype=c_dtype, shots=shots)
->>>>>>> 1b2a361f
         self._gpu_state = _gpu_dtype(self._state.dtype)(self._state)
         self._sync = sync
         self._dp = DevPool()
@@ -302,59 +292,42 @@
         ops_serialized = adj.create_ops_list(*ops_serialized)
 
         trainable_params = sorted(tape.trainable_params)
-<<<<<<< HEAD
-        first_elem = 1 if trainable_params[0] == 0 else 0
-
-        tp_shift = (
-            trainable_params if not use_sp else [i - 1 for i in trainable_params[first_elem:]]
-        )  # exclude first index if explicitly setting sv
+
+        tp_shift = []
+        record_tp_rows = []
+        all_params = 0
+
+        for op_idx, tp in enumerate(trainable_params):
+            op, _ = tape.get_operation(
+                op_idx
+            )  # get op_idx-th operator among differentiable operators
+
+            if isinstance(op, Operation) and not isinstance(op, (BasisState, QubitStateVector)):
+                # We now just ignore non-op or state preps
+                tp_shift.append(tp)
+                record_tp_rows.append(all_params)
+            all_params += 1
+
+        if use_sp:
+            # When the first element of the tape is state preparation. Still, I am not sure
+            # whether there must be only one state preparation...
+            tp_shift = [i - 1 for i in tp_shift]
+
         if self._dp.getTotalDevices() > 1 and self._batch_obs:
             jac = adj.adjoint_jacobian_batched(
                 self._gpu_state,
                 obs_serialized,
                 ops_serialized,
                 tp_shift,
-                tape.num_params,
             )
-
         else:
-            jac = adj.adjoint_jacobian(
-                self._gpu_state,
-                obs_serialized,
-                ops_serialized,
-                tp_shift,
-                tape.num_params,
-            )
-        return jac  # .reshape(-1, tape.num_params)
-=======
-
-        tp_shift = []
-        record_tp_rows = []
-        all_params = 0
-
-        for op_idx, tp in enumerate(trainable_params):
-            op, _ = tape.get_operation(
-                op_idx
-            )  # get op_idx-th operator among differentiable operators
-
-            if isinstance(op, Operation) and not isinstance(op, (BasisState, QubitStateVector)):
-                # We now just ignore non-op or state preps
-                tp_shift.append(tp)
-                record_tp_rows.append(all_params)
-            all_params += 1
-
-        if use_sp:
-            # When the first element of the tape is state preparation. Still, I am not sure
-            # whether there must be only one state preparation...
-            tp_shift = [i - 1 for i in tp_shift]
-
-        jac = adj.adjoint_jacobian(self._gpu_state, obs_serialized, ops_serialized, tp_shift)
+            jac = adj.adjoint_jacobian(self._gpu_state, obs_serialized, ops_serialized, tp_shift)
+            
         jac = np.array(jac)  # only for parameters differentiable with the adjoint method
         jac = jac.reshape(-1, len(tp_shift))
         jac_r = np.zeros((jac.shape[0], all_params))
         jac_r[:, record_tp_rows] = jac
         return jac_r
->>>>>>> 1b2a361f
 
     def expval(self, observable, shot_range=None, bin_size=None):
         if observable.name in [
